--- conflicted
+++ resolved
@@ -318,7 +318,47 @@
 
 };
 
-<<<<<<< HEAD
+/** @brief Class implementing BoostDesc (Learning Image Descriptors with Boosting), described in
+@cite Trzcinski13a and @cite Trzcinski13b.
+
+@param desc type of descriptor to use, BoostDesc::BINBOOST_256 is default (256 bit long dimension)
+Available types are: BoostDesc::BGM, BoostDesc::BGM_HARD, BoostDesc::BGM_BILINEAR, BoostDesc::LBGM,
+BoostDesc::BINBOOST_64, BoostDesc::BINBOOST_128, BoostDesc::BINBOOST_256
+@param use_orientation sample patterns using keypoints orientation, enabled by default
+@param scale_factor adjust the sampling window of detected keypoints
+6.25f is default and fits for KAZE, SURF detected keypoints window ratio
+6.75f should be the scale for SIFT detected keypoints window ratio
+5.00f should be the scale for AKAZE, MSD, AGAST, FAST, BRISK keypoints window ratio
+0.75f should be the scale for ORB keypoints ratio
+1.50f was the default in original implementation
+
+@note BGM is the base descriptor where each binary dimension is computed as the output of a single weak learner.
+BGM_HARD and BGM_BILINEAR refers to same BGM but use different type of gradient binning. In the BGM_HARD that
+use ASSIGN_HARD binning type the gradient is assigned to the nearest orientation bin. In the BGM_BILINEAR that use
+ASSIGN_BILINEAR binning type the gradient is assigned to the two neighbouring bins. In the BGM and all other modes that use
+ASSIGN_SOFT binning type the gradient is assigned to 8 nearest bins according to the cosine value between the gradient
+angle and the bin center. LBGM (alias FP-Boost) is the floating point extension where each dimension is computed
+as a linear combination of the weak learner responses. BINBOOST and subvariants are the binary extensions of LBGM
+where each bit is computed as a thresholded linear combination of a set of weak learners.
+BoostDesc header files (boostdesc_*.i) was exported from original binaries with export-boostdesc.py script from
+samples subfolder.
+
+*/
+
+class CV_EXPORTS_W BoostDesc : public Feature2D
+{
+public:
+
+    CV_WRAP enum
+    {
+       BGM = 100, BGM_HARD = 101, BGM_BILINEAR = 102, LBGM = 200,
+       BINBOOST_64 = 300, BINBOOST_128 = 301, BINBOOST_256 = 302
+    };
+
+    CV_WRAP static Ptr<BoostDesc> create( int desc = BoostDesc::BINBOOST_256,
+                    bool use_scale_orientation = true, float scale_factor = 6.25f );
+};
+
 
 /*
 * Position-Color-Texture signatures
@@ -790,47 +830,6 @@
         const std::vector<Mat>& imageSignatures,
         std::vector<float>& distances) const = 0;
 
-=======
-/** @brief Class implementing BoostDesc (Learning Image Descriptors with Boosting), described in
-@cite Trzcinski13a and @cite Trzcinski13b.
-
-@param desc type of descriptor to use, BoostDesc::BINBOOST_256 is default (256 bit long dimension)
-Available types are: BoostDesc::BGM, BoostDesc::BGM_HARD, BoostDesc::BGM_BILINEAR, BoostDesc::LBGM,
-BoostDesc::BINBOOST_64, BoostDesc::BINBOOST_128, BoostDesc::BINBOOST_256
-@param use_orientation sample patterns using keypoints orientation, enabled by default
-@param scale_factor adjust the sampling window of detected keypoints
-6.25f is default and fits for KAZE, SURF detected keypoints window ratio
-6.75f should be the scale for SIFT detected keypoints window ratio
-5.00f should be the scale for AKAZE, MSD, AGAST, FAST, BRISK keypoints window ratio
-0.75f should be the scale for ORB keypoints ratio
-1.50f was the default in original implementation
-
-@note BGM is the base descriptor where each binary dimension is computed as the output of a single weak learner.
-BGM_HARD and BGM_BILINEAR refers to same BGM but use different type of gradient binning. In the BGM_HARD that
-use ASSIGN_HARD binning type the gradient is assigned to the nearest orientation bin. In the BGM_BILINEAR that use
-ASSIGN_BILINEAR binning type the gradient is assigned to the two neighbouring bins. In the BGM and all other modes that use
-ASSIGN_SOFT binning type the gradient is assigned to 8 nearest bins according to the cosine value between the gradient
-angle and the bin center. LBGM (alias FP-Boost) is the floating point extension where each dimension is computed
-as a linear combination of the weak learner responses. BINBOOST and subvariants are the binary extensions of LBGM
-where each bit is computed as a thresholded linear combination of a set of weak learners.
-BoostDesc header files (boostdesc_*.i) was exported from original binaries with export-boostdesc.py script from
-samples subfolder.
-
-*/
-
-class CV_EXPORTS_W BoostDesc : public Feature2D
-{
-public:
-
-    CV_WRAP enum
-    {
-       BGM = 100, BGM_HARD = 101, BGM_BILINEAR = 102, LBGM = 200,
-       BINBOOST_64 = 300, BINBOOST_128 = 301, BINBOOST_256 = 302
-    };
-
-    CV_WRAP static Ptr<BoostDesc> create( int desc = BoostDesc::BINBOOST_256,
-                    bool use_scale_orientation = true, float scale_factor = 6.25f );
->>>>>>> 483d523c
 };
 
 //! @}
