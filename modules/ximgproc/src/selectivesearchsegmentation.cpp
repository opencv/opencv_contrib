--- conflicted
+++ resolved
@@ -163,18 +163,8 @@
                     for (int r = 0; r < nb_segs; r++) {
 
                         // Generate mask
-<<<<<<< HEAD
-                        Mat mask = Mat(img.rows, img.cols, CV_8UC1);
-
-                        int* regions_data = (int*)regions.data;
-                        char* mask_data = (char*)mask.data;
-
-                        for (unsigned int x = 0; x < regions.total(); x++) {
-                            mask_data[x] = (char)(regions_data[x] == r ? 255 : 0);
-                        }
-=======
                         Mat mask = regions == r;
->>>>>>> e7a43723
+
 
                         // Compute histogram for each channels
                         float tt = 0;
