// This file is part of OpenCV project.
// It is subject to the license terms in the LICENSE file found in the top-level directory
// of this distribution and at http://opencv.org/license.html.

#include "precomp.hpp"
#include <vector>
#include <iostream>

struct SEGMENT
{
    float x1, y1, x2, y2, angle;
};

/////////////////////////////////////////////////////////////////////////////////////////

/////////////////////////////////////////////////////////////////////////////////////////

namespace cv{
namespace ximgproc{

class FastLineDetectorImpl : public FastLineDetector
{
    public:
<<<<<<< HEAD
        /**
         * @param _length_threshold    10         - Segment shorter than this will be discarded
         * @param _distance_threshold  1.41421356 - A point placed from a hypothesis line segment
         *                                          farther than this will be regarded as an outlier
         * @param _canny_th1           50         - First threshold for
         *        _                                 hysteresis procedure in Canny()
         * @param _canny_th2           50         - Second threshold for
         *        _                                 hysteresis procedure in Canny()
         * @param _canny_aperture_size 3          - Aperturesize for the sobel operator in Canny().
         *                                          If zero, Canny() is not applied and the input
         *                                          image is taken as an edge image.
         * @param _do_merge            false      - If true, incremental merging of segments
         *                                          will be performed
         */
=======

>>>>>>> 31c657e0
        FastLineDetectorImpl(int _length_threshold = 10, float _distance_threshold = 1.414213562f,
                double _canny_th1 = 50.0, double _canny_th2 = 50.0, int _canny_aperture_size = 3,
                bool _do_merge = false);

        void detect(InputArray image, OutputArray lines) CV_OVERRIDE;

        void drawSegments(InputOutputArray image, InputArray lines, bool draw_arrow = false, Scalar linecolor = Scalar(0, 0, 255), int linethickness = 1) CV_OVERRIDE;

    private:
        int imagewidth, imageheight, threshold_length;
        float threshold_dist;
        double canny_th1, canny_th2;
        int canny_aperture_size;
        bool do_merge;

        FastLineDetectorImpl& operator= (const FastLineDetectorImpl&); // to quiet MSVC
        template<class T>
            void incidentPoint(const Mat& l, T& pt);

        void mergeLines(const SEGMENT& seg1, const SEGMENT& seg2, SEGMENT& seg_merged);

        bool mergeSegments(const SEGMENT& seg1, const SEGMENT& seg2, SEGMENT& seg_merged);

        bool getPointChain(const Mat& img, Point pt, Point& chained_pt, float& direction, int step);

        double distPointLine(const Mat& p, Mat& l);

        void extractSegments(const std::vector<Point2i>& points, std::vector<SEGMENT>& segments);

        void lineDetection(const Mat& src, std::vector<SEGMENT>& segments_all);

        void pointInboardTest(const Size srcSize, Point2i& pt);

        inline void getAngle(SEGMENT& seg);

        void additionalOperationsOnSegment(const Mat& src, SEGMENT& seg);

        void drawSegment(InputOutputArray image, const SEGMENT& seg, Scalar bgr = Scalar(0,255,0), int thickness = 1, bool directed = true);
};

/////////////////////////////////////////////////////////////////////////////////////////

CV_EXPORTS Ptr<FastLineDetector> createFastLineDetector(
        int length_threshold, float distance_threshold,
        double canny_th1, double canny_th2, int canny_aperture_size, bool do_merge)
{
    return makePtr<FastLineDetectorImpl>(
            length_threshold, distance_threshold,
            canny_th1, canny_th2, canny_aperture_size, do_merge);
}

/////////////////////////////////////////////////////////////////////////////////////////

FastLineDetectorImpl::FastLineDetectorImpl(int _length_threshold, float _distance_threshold,
        double _canny_th1, double _canny_th2, int _canny_aperture_size, bool _do_merge)
    :threshold_length(_length_threshold), threshold_dist(_distance_threshold),
    canny_th1(_canny_th1), canny_th2(_canny_th2), canny_aperture_size(_canny_aperture_size), do_merge(_do_merge)
{
    CV_Assert(_length_threshold > 0 && _distance_threshold > 0 &&
            _canny_th1 > 0 && _canny_th2 > 0 && _canny_aperture_size >= 0);
}

void FastLineDetectorImpl::detect(InputArray _image, OutputArray _lines)
{
    CV_INSTRUMENT_REGION();

    Mat image = _image.getMat();
    CV_Assert(!image.empty() && image.type() == CV_8UC1);

    std::vector<Vec4f> lines;
    std::vector<SEGMENT> segments;
    lineDetection(image, segments);
    for(size_t i = 0; i < segments.size(); ++i)
    {
        const SEGMENT seg = segments[i];
        Vec4f line(seg.x1, seg.y1, seg.x2, seg.y2);
        lines.push_back(line);
    }
    Mat(lines).copyTo(_lines);
}

void FastLineDetectorImpl::drawSegments(InputOutputArray image, InputArray lines, bool draw_arrow, Scalar linecolor, int linethickness)
{
    CV_INSTRUMENT_REGION();

    int cn = image.channels();
    CV_Assert(!image.empty() && ( cn == 1 || cn == 3 || cn == 4));

    if (cn == 1)
    {
        cvtColor(image, image, COLOR_GRAY2BGR);
    }
    else
    {
        cvtColor(image, image, COLOR_BGRA2GRAY);
        cvtColor(image, image, cn == 3 ? COLOR_GRAY2BGR : COLOR_GRAY2BGRA);
    }

    double gap = 10.0;
    double arrow_angle = 30.0;

    Mat _lines;
    _lines = lines.getMat();
    int N = _lines.checkVector(4);
    // Draw segments
    for(int i = 0; i < N; ++i)
    {
        const Vec4f& v = _lines.at<Vec4f>(i);
        Point2f b(v[0], v[1]);
        Point2f e(v[2], v[3]);
        line(image, b, e, linecolor, linethickness);
        if(draw_arrow)
        {
            SEGMENT seg;
            seg.x1 = b.x;
            seg.y1 = b.y;
            seg.x2 = e.x;
            seg.y2 = e.y;
            getAngle(seg);
            double ang = (double)seg.angle;
            Point2i p1;
            p1.x = cvRound(seg.x2 - gap*cos(arrow_angle * CV_PI / 180.0 + ang));
            p1.y = cvRound(seg.y2 - gap*sin(arrow_angle * CV_PI / 180.0 + ang));
            pointInboardTest(image.size(), p1);
            line(image, Point(cvRound(seg.x2), cvRound(seg.y2)), p1, linecolor, linethickness);
        }
    }
}

void FastLineDetectorImpl::mergeLines(const SEGMENT& seg1, const SEGMENT& seg2, SEGMENT& seg_merged)
{
    double xg = 0.0, yg = 0.0;
    double delta1x = 0.0, delta1y = 0.0, delta2x = 0.0, delta2y = 0.0;
    float ax = 0, bx = 0, cx = 0, dx = 0;
    float ay = 0, by = 0, cy = 0, dy = 0;
    double li = 0.0, lj = 0.0;
    double thi = 0.0, thj = 0.0, thr = 0.0;
    double axg = 0.0, bxg = 0.0, cxg = 0.0, dxg = 0.0, delta1xg = 0.0, delta2xg = 0.0;

    ax = seg1.x1;
    ay = seg1.y1;

    bx = seg1.x2;
    by = seg1.y2;
    cx = seg2.x1;
    cy = seg2.y1;

    dx = seg2.x2;
    dy = seg2.y2;

    float dlix = (bx - ax);
    float dliy = (by - ay);
    float dljx = (dx - cx);
    float dljy = (dy - cy);

    li = sqrt((double) (dlix * dlix) + (double) (dliy * dliy));
    lj = sqrt((double) (dljx * dljx) + (double) (dljy * dljy));

    xg = (li * (double) (ax + bx) + lj * (double) (cx + dx))
        / (double) (2.0 * (li + lj));
    yg = (li * (double) (ay + by) + lj * (double) (cy + dy))
        / (double) (2.0 * (li + lj));

    if(dlix == 0.0f) thi = CV_PI / 2.0;
    else thi = atan(dliy / dlix);

    if(dljx == 0.0f) thj = CV_PI / 2.0;
    else thj = atan(dljy / dljx);

    if (fabs(thi - thj) <= CV_PI / 2.0)
    {
        thr = (li * thi + lj * thj) / (li + lj);
    }
    else
    {
        double tmp = thj - CV_PI * (thj / fabs(thj));
        thr = li * thi + lj * tmp;
        thr /= (li + lj);
    }

    axg = ((double) ay - yg) * sin(thr) + ((double) ax - xg) * cos(thr);
    bxg = ((double) by - yg) * sin(thr) + ((double) bx - xg) * cos(thr);
    cxg = ((double) cy - yg) * sin(thr) + ((double) cx - xg) * cos(thr);
    dxg = ((double) dy - yg) * sin(thr) + ((double) dx - xg) * cos(thr);

    delta1xg = min(axg,min(bxg,min(cxg,dxg)));
    delta2xg = max(axg,max(bxg,max(cxg,dxg)));

    delta1x = delta1xg * cos(thr) + xg;
    delta1y = delta1xg * sin(thr) + yg;
    delta2x = delta2xg * cos(thr) + xg;
    delta2y = delta2xg * sin(thr) + yg;

    seg_merged.x1 = (float)delta1x;
    seg_merged.y1 = (float)delta1y;
    seg_merged.x2 = (float)delta2x;
    seg_merged.y2 = (float)delta2y;
}

double FastLineDetectorImpl::distPointLine(const Mat& p, Mat& l)
{
    double x = l.at<double>(0,0);
    double y = l.at<double>(1,0);
    double w = sqrt(x*x+y*y);

    l.at<double>(0,0) = x / w;
    l.at<double>(1,0) = y / w;
    l.at<double>(2,0) = l.at<double>(2,0) / w;

    return l.dot(p);
}

bool FastLineDetectorImpl::mergeSegments(const SEGMENT& seg1, const SEGMENT& seg2, SEGMENT& seg_merged)
{
    double o[] = { 0.0, 0.0, 1.0 };
    double a[] = { 0.0, 0.0, 1.0 };
    double b[] = { 0.0, 0.0, 1.0 };
    double c[3];

    o[0] = ( seg2.x1 + seg2.x2 ) / 2.0;
    o[1] = ( seg2.y1 + seg2.y2 ) / 2.0;

    a[0] = seg1.x1;
    a[1] = seg1.y1;
    b[0] = seg1.x2;
    b[1] = seg1.y2;

    Mat ori = Mat(3, 1, CV_64FC1, o).clone();
    Mat p1 = Mat(3, 1, CV_64FC1, a).clone();
    Mat p2 = Mat(3, 1, CV_64FC1, b).clone();
    Mat l1 = Mat(3, 1, CV_64FC1, c).clone();

    l1 = p1.cross(p2);

    Point2f seg1mid, seg2mid;
    seg1mid.x = (seg1.x1 + seg1.x2) /2.0f;
    seg1mid.y = (seg1.y1 + seg1.y2) /2.0f;
    seg2mid.x = (seg2.x1 + seg2.x2) /2.0f;
    seg2mid.y = (seg2.y1 + seg2.y2) /2.0f;

    float seg1len = sqrt((seg1.x1 - seg1.x2)*(seg1.x1 - seg1.x2)+(seg1.y1 - seg1.y2)*(seg1.y1 - seg1.y2));
    float seg2len = sqrt((seg2.x1 - seg2.x2)*(seg2.x1 - seg2.x2)+(seg2.y1 - seg2.y2)*(seg2.y1 - seg2.y2));
    float middist = sqrt((seg1mid.x - seg2mid.x)*(seg1mid.x - seg2mid.x) + (seg1mid.y - seg2mid.y)*(seg1mid.y - seg2mid.y));
    float angdiff = fabs(seg1.angle - seg2.angle);

    float dist = (float)distPointLine(ori, l1);

    if ( fabs( dist ) <= threshold_dist * 2.0f && middist <= seg1len / 2.0f + seg2len / 2.0f + 20.0f
            && angdiff <= CV_PI / 180.0f * 5.0f)
    {
        mergeLines(seg1, seg2, seg_merged);
        return true;
    }
    else
    {
        return false;
    }
}

template<class T>
    void FastLineDetectorImpl::incidentPoint(const Mat& l, T& pt)
    {
        double a[] = { (double)pt.x, (double)pt.y, 1.0 };
        double b[] = { l.at<double>(0,0), l.at<double>(1,0), 0.0 };
        double c[3];

        Mat xk = Mat(3, 1, CV_64FC1, a).clone();
        Mat lh = Mat(3, 1, CV_64FC1, b).clone();
        Mat lk = Mat(3, 1, CV_64FC1, c).clone();

        lk = xk.cross(lh);
        xk = lk.cross(l);

        xk.convertTo(xk, -1, 1.0 / xk.at<double>(2,0));

        Point2f pt_tmp;
        pt_tmp.x = (float)xk.at<double>(0,0) < 0.0f ? 0.0f : (float)xk.at<double>(0,0)
            >= (imagewidth - 1.0f) ? (imagewidth - 1.0f) : (float)xk.at<double>(0,0);
        pt_tmp.y = (float)xk.at<double>(1,0) < 0.0f ? 0.0f : (float)xk.at<double>(1,0)
            >= (imageheight - 1.0f) ? (imageheight - 1.0f) : (float)xk.at<double>(1,0);
        pt = T(pt_tmp);
    }

void FastLineDetectorImpl::extractSegments(const std::vector<Point2i>& points, std::vector<SEGMENT>& segments)
{
    bool is_line;

    int i, j;
    SEGMENT seg;
    Point2i ps, pe, pt;

    std::vector<Point2i> l_points;

    int total = (int)points.size();

    for ( i = 0; i + threshold_length < total; i++ )
    {
        ps = points[i];
        pe = points[i + threshold_length];

        double a[] = { (double)ps.x, (double)ps.y, 1 };
        double b[] = { (double)pe.x, (double)pe.y, 1 };
        double c[3], d[3];

        Mat p1 = Mat(3, 1, CV_64FC1, a).clone();
        Mat p2 = Mat(3, 1, CV_64FC1, b).clone();
        Mat p = Mat(3, 1, CV_64FC1, c).clone();
        Mat l = Mat(3, 1, CV_64FC1, d).clone();
        l = p1.cross(p2);

        is_line = true;

        l_points.clear();
        l_points.push_back(ps);

        for ( j = 1; j < threshold_length; j++ )
        {
            pt.x = points[i+j].x;
            pt.y = points[i+j].y;

            p.at<double>(0,0) = (double)pt.x;
            p.at<double>(1,0) = (double)pt.y;
            p.at<double>(2,0) = 1.0;

            double dist = distPointLine(p, l);

            if ( fabs( dist ) > threshold_dist )
            {
                is_line = false;
                break;
            }
            l_points.push_back(pt);
        }

        // Line check fail, test next point
        if ( is_line == false )
            continue;

        l_points.push_back(pe);

        Vec4f line;
        fitLine( Mat(l_points), line, DIST_L2, 0, 0.01, 0.01);
        a[0] = line[2];
        a[1] = line[3];
        b[0] = line[2] + line[0];
        b[1] = line[3] + line[1];

        p1 = Mat(3, 1, CV_64FC1, a).clone();
        p2 = Mat(3, 1, CV_64FC1, b).clone();

        l = p1.cross(p2);

        incidentPoint(l, ps);

        // Extending line
        for ( j = threshold_length + 1; i + j < total; j++ )
        {
            pt.x = points[i+j].x;
            pt.y = points[i+j].y;

            p.at<double>(0,0) = (double)pt.x;
            p.at<double>(1,0) = (double)pt.y;
            p.at<double>(2,0) = 1.0;

            double dist = distPointLine(p, l);
            if ( fabs( dist ) > threshold_dist )
            {
                fitLine( Mat(l_points), line, DIST_L2, 0, 0.01, 0.01);
                a[0] = line[2];
                a[1] = line[3];
                b[0] = line[2] + line[0];
                b[1] = line[3] + line[1];

                p1 = Mat(3, 1, CV_64FC1, a).clone();
                p2 = Mat(3, 1, CV_64FC1, b).clone();

                l = p1.cross(p2);
                dist = distPointLine(p, l);
                if ( fabs( dist ) > threshold_dist ) {
                    j--;
                    break;
                }
            }
            pe = pt;
            l_points.push_back(pt);
        }
        fitLine( Mat(l_points), line, DIST_L2, 0, 0.01, 0.01);
        a[0] = line[2];
        a[1] = line[3];
        b[0] = line[2] + line[0];
        b[1] = line[3] + line[1];

        p1 = Mat(3, 1, CV_64FC1, a).clone();
        p2 = Mat(3, 1, CV_64FC1, b).clone();

        l = p1.cross(p2);

        Point2f e1, e2;
        e1.x = (float)ps.x;
        e1.y = (float)ps.y;
        e2.x = (float)pe.x;
        e2.y = (float)pe.y;

        incidentPoint(l, e1);
        incidentPoint(l, e2);
        seg.x1 = e1.x;
        seg.y1 = e1.y;
        seg.x2 = e2.x;
        seg.y2 = e2.y;

        segments.push_back(seg);
        i = i + j;
    }
}

void FastLineDetectorImpl::pointInboardTest(const Size srcSize, Point2i& pt)
{
    pt.x = pt.x <= 5 ? 5 : pt.x >= srcSize.width - 5 ? srcSize.width - 5 : pt.x;
    pt.y = pt.y <= 5 ? 5 : pt.y >= srcSize.height - 5 ? srcSize.height - 5 : pt.y;
}

bool FastLineDetectorImpl::getPointChain(const Mat& img, Point pt,
        Point& chained_pt, float& direction, int step)
{
    int ri, ci;
    int indices[8][2] = { {1,1}, {1,0}, {1,-1}, {0,-1},
        {-1,-1},{-1,0}, {-1,1}, {0,1} };

    float min_dir_diff = 7.0f;
    Point consistent_pt;
    int consistent_direction = 0;
    for ( int i = 0; i < 8; i++ )
    {
        ci = pt.x + indices[i][1];
        ri = pt.y + indices[i][0];

        if ( ri < 0 || ri == img.rows || ci < 0 || ci == img.cols )
            continue;

        if ( img.at<unsigned char>(ri, ci) == 0 )
            continue;

        if(step == 0)
        {
            chained_pt.x = ci;
            chained_pt.y = ri;
            // direction = (float)i;
            direction = i > 4 ? (float)(i - 8) : (float)i;
            return true;
        }
        else
        {
            float curr_dir = i > 4 ? (float)(i - 8) : (float)i;
            float dir_diff = abs(curr_dir - direction);
            dir_diff = dir_diff > 4.0f ? 8.0f - dir_diff : dir_diff;
            if(dir_diff <= min_dir_diff)
            {
                min_dir_diff = dir_diff;
                consistent_pt.x = ci;
                consistent_pt.y = ri;
                consistent_direction = i > 4 ? i - 8 : i;
            }
        }
    }
    if(min_dir_diff < 2.0f)
    {
        chained_pt.x = consistent_pt.x;
        chained_pt.y = consistent_pt.y;
        direction = (direction * (float)step + (float)consistent_direction)
            / (float)(step + 1);
        return true;
    }
    return false;
}

void FastLineDetectorImpl::lineDetection(const Mat& src, std::vector<SEGMENT>& segments_all)
{
    int r, c;
    imageheight=src.rows; imagewidth=src.cols;

    std::vector<Point2i> points;
    std::vector<SEGMENT> segments, segments_tmp;
    Mat canny;
    if (canny_aperture_size == 0)
    {
        canny = src;
    }
    else
    {
        Canny(src, canny, canny_th1, canny_th2, canny_aperture_size);
    }
    canny.colRange(0,6).rowRange(0,6) = 0;
    canny.colRange(src.cols-5,src.cols).rowRange(src.rows-5,src.rows) = 0;

    SEGMENT seg, seg1, seg2;

    for ( r = 0; r < imageheight; r++ )
    {
        for ( c = 0; c < imagewidth; c++ )
        {
            // Find seeds - skip for non-seeds
            if ( canny.at<unsigned char>(r,c) == 0 )
                continue;

            // Found seeds
            Point2i pt = Point2i(c,r);

            points.push_back(pt);
            canny.at<unsigned char>(pt.y, pt.x) = 0;

            float direction = 0.0f;
            int step = 0;
            while(getPointChain(canny, pt, pt, direction, step))
            {
                points.push_back(pt);
                step++;
                canny.at<unsigned char>(pt.y, pt.x) = 0;
            }

            if ( points.size() < (unsigned int)threshold_length + 1 )
            {
                points.clear();
                continue;
            }

            extractSegments(points, segments);

            if ( segments.size() == 0 )
            {
                points.clear();
                continue;
            }
            for ( int i = 0; i < (int)segments.size(); i++ )
            {
                seg = segments[i];
                float length = sqrt((seg.x1 - seg.x2)*(seg.x1 - seg.x2) +
                        (seg.y1 - seg.y2)*(seg.y1 - seg.y2));
                if(length < threshold_length)
                    continue;
                if( (seg.x1 <= 5.0f && seg.x2 <= 5.0f) ||
                    (seg.y1 <= 5.0f && seg.y2 <= 5.0f) ||
                    (seg.x1 >= imagewidth - 5.0f && seg.x2 >= imagewidth - 5.0f) ||
                    (seg.y1 >= imageheight - 5.0f && seg.y2 >= imageheight - 5.0f) )
                    continue;
                additionalOperationsOnSegment(src, seg);
                if(!do_merge)
                    segments_all.push_back(seg);
                segments_tmp.push_back(seg);
            }
            points.clear();
            segments.clear();
        }
    }
    if(!do_merge)
        return;

    bool is_merged = false;
    int ith = (int)segments_tmp.size() - 1;
    int jth = ith - 1;
    while(ith > 1 || jth > 0)
    {
        seg1 = segments_tmp[ith];
        seg2 = segments_tmp[jth];
        SEGMENT seg_merged;
        is_merged = mergeSegments(seg1, seg2, seg_merged);
        if(is_merged == true)
        {
            seg2 = seg_merged;
            additionalOperationsOnSegment(src, seg2);
            std::vector<SEGMENT>::iterator it = segments_tmp.begin() + ith;
            *it = seg2;
            segments_tmp.erase(segments_tmp.begin()+jth);
            ith--;
            jth = ith - 1;
        }
        else
        {
            jth--;
        }
        if(jth < 0) {
            ith--;
            jth = ith - 1;
        }
    }
    segments_all = segments_tmp;
}

inline void FastLineDetectorImpl::getAngle(SEGMENT& seg)
{
    seg.angle = (float)(fastAtan2(seg.y2 - seg.y1, seg.x2 - seg.x1) / 180.0f * CV_PI);
}

void FastLineDetectorImpl::additionalOperationsOnSegment(const Mat& src, SEGMENT& seg)
{
    if(seg.x1 == 0.0f && seg.x2 == 0.0f && seg.y1 == 0.0f && seg.y2 == 0.0f)
        return;

    getAngle(seg);
    double ang = (double)seg.angle;

    Point2f start = Point2f(seg.x1, seg.y1);
    Point2f end = Point2f(seg.x2, seg.y2);

    double dx = 0.0, dy = 0.0;
    dx = (double) end.x - (double) start.x;
    dy = (double) end.y - (double) start.y;

    int num_points = 10;
    Point2f *points = new Point2f[num_points];

    points[0] = start;
    points[num_points - 1] = end;
    for (int i = 0; i < num_points; i++)
    {
        if (i == 0 || i == num_points - 1)
            continue;
        points[i].x = points[0].x + ((float)dx / float(num_points - 1) * (float) i);
        points[i].y = points[0].y + ((float)dy / float(num_points - 1) * (float) i);
    }

    Point2i *points_right = new Point2i[num_points];
    Point2i *points_left = new Point2i[num_points];
    double gap = 1.0;

    for(int i = 0; i < num_points; i++)
    {
        points_right[i].x = cvRound(points[i].x + gap*cos(90.0 * CV_PI / 180.0 + ang));
        points_right[i].y = cvRound(points[i].y + gap*sin(90.0 * CV_PI / 180.0 + ang));
        points_left[i].x = cvRound(points[i].x - gap*cos(90.0 * CV_PI / 180.0 + ang));
        points_left[i].y = cvRound(points[i].y - gap*sin(90.0 * CV_PI / 180.0 + ang));
        pointInboardTest(src.size(), points_right[i]);
        pointInboardTest(src.size(), points_left[i]);
    }

    int iR = 0, iL = 0;
    for(int i = 0; i < num_points; i++)
    {
        iR += src.at<unsigned char>(points_right[i].y, points_right[i].x);
        iL += src.at<unsigned char>(points_left[i].y, points_left[i].x);
    }

    if(iR > iL)
    {
        std::swap(seg.x1, seg.x2);
        std::swap(seg.y1, seg.y2);
        getAngle(seg);
    }

    delete[] points;
    delete[] points_right;
    delete[] points_left;

    return;
}

} // namespace cv
} // namespace ximgproc<|MERGE_RESOLUTION|>--- conflicted
+++ resolved
@@ -21,24 +21,7 @@
 class FastLineDetectorImpl : public FastLineDetector
 {
     public:
-<<<<<<< HEAD
-        /**
-         * @param _length_threshold    10         - Segment shorter than this will be discarded
-         * @param _distance_threshold  1.41421356 - A point placed from a hypothesis line segment
-         *                                          farther than this will be regarded as an outlier
-         * @param _canny_th1           50         - First threshold for
-         *        _                                 hysteresis procedure in Canny()
-         * @param _canny_th2           50         - Second threshold for
-         *        _                                 hysteresis procedure in Canny()
-         * @param _canny_aperture_size 3          - Aperturesize for the sobel operator in Canny().
-         *                                          If zero, Canny() is not applied and the input
-         *                                          image is taken as an edge image.
-         * @param _do_merge            false      - If true, incremental merging of segments
-         *                                          will be performed
-         */
-=======
-
->>>>>>> 31c657e0
+
         FastLineDetectorImpl(int _length_threshold = 10, float _distance_threshold = 1.414213562f,
                 double _canny_th1 = 50.0, double _canny_th2 = 50.0, int _canny_aperture_size = 3,
                 bool _do_merge = false);
