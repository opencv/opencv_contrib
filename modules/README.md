--- conflicted
+++ resolved
@@ -72,13 +72,9 @@
 
 - **saliency**: Saliency API — Where humans would look in a scene. Has routines for static, motion and "objectness" saliency.
 
-<<<<<<< HEAD
-- **sfm**: Structure from Motion — This module contains algorithms to perform 3d reconstruction from 2d images. The core of the module is a light version of Libmv.
-=======
 - **signal**: Signal processing algorithms
 
 - **sfm**: Structure from Motion -- This module contains algorithms to perform 3d reconstruction from 2d images. The core of the module is a light version of Libmv.
->>>>>>> 2af5458f
 
 - **shape**: Shape Distance and Matching
 
