An overview of the opencv_contrib modules
-----------------------------------------

This list gives an overview of all modules available inside the contrib repository.
To turn off building one of these module repositories, set the names in bold below to <reponame>

```
$ cmake -D OPENCV_EXTRA_MODULES_PATH=<opencv_contrib>/modules -D BUILD_opencv_<reponame>=OFF <opencv_source_directory>
```

- **aruco**: ArUco and ChArUco Markers -- Augmented reality ArUco marker and "ChARUco" markers where ArUco markers embedded inside the white areas of the checker board.

- **bgsegm**: Background segmentation algorithm combining statistical background image estimation and per-pixel Bayesian segmentation.

- **bioinspired**: Biological Vision -- Biologically inspired vision model: minimize noise and luminance variance, transient event segmentation, high dynamic range tone mapping methods.

- **ccalib**: Custom Calibration -- Patterns for 3D reconstruction, omnidirectional camera calibration, random pattern calibration and multi-camera calibration.

- **cnn_3dobj**: Deep Object Recognition and Pose -- Uses Caffe Deep Neural Net library to build, train and test a CNN model of visual object recognition and pose.

- **contrib_world**: opencv_contrib holder -- contrib_world is the module that when built, contains all other opencv_contrib modules. It may be used for the more convenient redistribution of opencv binaries.

- **cvv**: Computer Vision Debugger -- Simple code that you can add to your program that pops up a GUI allowing you to interactively and visually debug computer vision programs.

- **datasets**: Datasets Reader -- Code for reading existing computer vision databases and samples of using the readers to train, test and run using that dataset's data.

<<<<<<< HEAD
- **dnn**: Deep Neural Networks (DNNs) -- This module can read in image recogniton networks trained in the Caffe neural netowrk library and run them efficiently on CPU.

- **dnn_objdetect**: Object Detection using CNNs -- Implements compact CNN Model for object detection using Caffe Deep Learning framework.

=======
>>>>>>> 72383083
- **dnns_easily_fooled**: Subvert DNNs -- This code can use the activations in a network to fool the networks into recognizing something else.

- **dpm**: Deformable Part Model -- Felzenszwalb's Cascade with deformable parts object recognition code.

- **face**: Face Recognition -- Face recognition techniques: Eigen, Fisher and Local Binary Pattern Histograms LBPH methods.

- **fuzzy**: Fuzzy Logic in Vision -- Fuzzy logic image transform and inverse; Fuzzy image processing.

- **freetype**: Drawing text using freetype and harfbuzz.

- **hdf**: Hierarchical Data Storage -- This module contains I/O routines for Hierarchical Data Format: https://en.m.wikipedia.org/wiki/Hierarchical_Data_Format meant to store large amounts of data.

- **line_descriptor**: Line Segment Extract and Match -- Methods of extracting, describing and latching line segments using binary descriptors.

- **matlab**: Matlab Interface -- OpenCV Matlab Mex wrapper code generator for certain opencv core modules.

- **optflow**: Optical Flow -- Algorithms for running and evaluating deepflow, simpleflow, sparsetodenseflow and motion templates (silhouette flow).

- **plot**: Plotting -- The plot module allows you to easily plot data in 1D or 2D.

- **reg**: Image Registration -- Pixels based image registration for precise alignment. Follows the paper "Image Alignment and Stitching: A Tutorial", by Richard Szeliski.

- **rgbd**: RGB-Depth Processing module -- Linemod 3D object recognition; Fast surface normals and 3D plane finding. 3D visual odometry

- **saliency**: Saliency API -- Where humans would look in a scene. Has routines for static, motion and "objectness" saliency.

- **sfm**: Structure from Motion -- This module contains algorithms to perform 3d reconstruction from 2d images. The core of the module is a light version of Libmv.

- **stereo**: Stereo Correspondence -- Stereo matching done with different descriptors: Census / CS-Census / MCT / BRIEF / MV.

- **structured_light**: Structured Light Use -- How to generate and project gray code patterns and use them to find dense depth in a scene.

- **surface_matching**: Point Pair Features -- Implements 3d object detection and localization using multimodal point pair features.

- **text**: Visual Text Matching -- In a visual scene, detect text, segment words and recognise the text.

- **tracking**: Vision Based Object Tracking -- Use and/or evaluate one of 5 different visual object tracking techniques.

- **xfeatures2d**: Features2D extra -- Extra 2D Features Framework containing experimental and non-free 2D feature detector/descriptor algorithms. SURF, SIFT, BRIEF, Censure, Freak, LUCID, Daisy, Self-similar.

- **ximgproc**: Extended Image Processing -- Structured Forests / Domain Transform Filter / Guided Filter / Adaptive Manifold Filter / Joint Bilateral Filter / Superpixels.

- **xobjdetect**: Boosted 2D Object Detection -- Uses a Waldboost cascade and local binary patterns computed as integral features for 2D object detection.

- **xphoto**: Extra Computational Photography -- Additional photo processing algorithms: Color balance / Denoising / Inpainting.<|MERGE_RESOLUTION|>--- conflicted
+++ resolved
@@ -24,13 +24,8 @@
 
 - **datasets**: Datasets Reader -- Code for reading existing computer vision databases and samples of using the readers to train, test and run using that dataset's data.
 
-<<<<<<< HEAD
-- **dnn**: Deep Neural Networks (DNNs) -- This module can read in image recogniton networks trained in the Caffe neural netowrk library and run them efficiently on CPU.
+- **dnn_objdetect**: Object Detection using CNNs -- Implements compact CNN Model for object detection. Trained using Caffe but uses opencv_dnn modeule.
 
-- **dnn_objdetect**: Object Detection using CNNs -- Implements compact CNN Model for object detection using Caffe Deep Learning framework.
-
-=======
->>>>>>> 72383083
 - **dnns_easily_fooled**: Subvert DNNs -- This code can use the activations in a network to fool the networks into recognizing something else.
 
 - **dpm**: Deformable Part Model -- Felzenszwalb's Cascade with deformable parts object recognition code.
