//
//  IMPORTANT: READ BEFORE DOWNLOADING, COPYING, INSTALLING OR USING.
//
//  By downloading, copying, installing or using the software you agree to this license.
//  If you do not agree to this license, do not download, install,
//  copy or use the software.
//
//
//                          License Agreement
//                For Open Source Computer Vision Library
//
// Copyright (C) 2014, OpenCV Foundation, all rights reserved.
// Third party copyrights are property of their respective owners.
//
// Redistribution and use in source and binary forms, with or without modification,
// are permitted provided that the following conditions are met:
//
//   * Redistribution's of source code must retain the above copyright notice,
//     this list of conditions and the following disclaimer.
//
//   * Redistribution's in binary form must reproduce the above copyright notice,
//     this list of conditions and the following disclaimer in the documentation
//     and/or other materials provided with the distribution.
//
//   * The name of the copyright holders may not be used to endorse or promote products
//     derived from this software without specific prior written permission.
//
// This software is provided by the copyright holders and contributors "as is" and
// any express or implied warranties, including, but not limited to, the implied
// warranties of merchantability and fitness for a particular purpose are disclaimed.
// In no event shall the Intel Corporation or contributors be liable for any direct,
// indirect, incidental, special, exemplary, or consequential damages
// (including, but not limited to, procurement of substitute goods or services;
// loss of use, data, or profits; or business interruption) however caused
// and on any theory of liability, whether in contract, strict liability,
// or tort (including negligence or otherwise) arising in any way out of
// the use of this software, even if advised of the possibility of such damage.
//
// Author: Tolga Birdal <tbirdal AT gmail.com>

#include "precomp.hpp"
#include "hash_murmur.hpp"

namespace cv
{
namespace ppf_match_3d
{

static const size_t PPF_LENGTH = 5;

// routines for assisting sort
static bool pose3DPtrCompare(const Pose3DPtr& a, const Pose3DPtr& b)
{
  CV_Assert(!a.empty() && !b.empty());
  return ( a->numVotes > b->numVotes );
}

static int sortPoseClusters(const PoseCluster3DPtr& a, const PoseCluster3DPtr& b)
{
  CV_Assert(!a.empty() && !b.empty());
  return ( a->numVotes > b->numVotes );
}

// simple hashing
/*static int hashPPFSimple(const Vec4d& f, const double AngleStep, const double DistanceStep)
{
  Vec4i key(
      (int)(f[0] / AngleStep),
      (int)(f[1] / AngleStep),
      (int)(f[2] / AngleStep),
      (int)(f[3] / DistanceStep));

  int hashKey = d.val[0] | (d.val[1] << 8) | (d.val[2] << 16) | (d.val[3] << 24);
  return hashKey;
}*/

// quantize ppf and hash it for proper indexing
static KeyType hashPPF(const Vec4d& f, const double AngleStep, const double DistanceStep)
{
  Vec4i key(
      (int)(f[0] / AngleStep),
      (int)(f[1] / AngleStep),
      (int)(f[2] / AngleStep),
      (int)(f[3] / DistanceStep));
  KeyType hashKey = 0;

  murmurHash(key.val, 4*sizeof(int), 42, &hashKey);
  return hashKey;
}

/*static size_t hashMurmur(uint key)
{
  size_t hashKey=0;
  hashMurmurx86((void*)&key, 4, 42, &hashKey);
  return hashKey;
}*/

static double computeAlpha(const Vec3d& p1, const Vec3d& n1, const Vec3d& p2)
{
  Vec3d Tmg, mpt;
  Matx33d R;
  double alpha;

  computeTransformRT(p1, n1, R, Tmg);
  mpt = Tmg + R * p2;
  alpha=atan2(-mpt[2], mpt[1]);

  if ( alpha != alpha)
  {
    return 0;
  }

  if (sin(alpha)*mpt[2]<0.0)
    alpha=-alpha;

  return (-alpha);
}

PPF3DDetector::PPF3DDetector()
{
  sampling_step_relative = 0.05;
  distance_step_relative = 0.05;
  scene_sample_step = (int)(1/0.04);
  angle_step_relative = 30;
  angle_step_radians = (360.0/angle_step_relative)*M_PI/180.0;
  angle_step = angle_step_radians;
  trained = false;

  hash_table = NULL;
  hash_nodes = NULL;

  setSearchParams();
}

PPF3DDetector::PPF3DDetector(const double RelativeSamplingStep, const double RelativeDistanceStep, const double NumAngles)
{
  sampling_step_relative = RelativeSamplingStep;
  distance_step_relative = RelativeDistanceStep;
  angle_step_relative = NumAngles;
  angle_step_radians = (360.0/angle_step_relative)*M_PI/180.0;
  //SceneSampleStep = 1.0/RelativeSceneSampleStep;
  angle_step = angle_step_radians;
  trained = false;

  hash_table = NULL;
  hash_nodes = NULL;

  setSearchParams();
}

void PPF3DDetector::setSearchParams(const double positionThreshold, const double rotationThreshold, const bool useWeightedClustering)
{
  if (positionThreshold<0)
    position_threshold = sampling_step_relative;
  else
    position_threshold = positionThreshold;

  if (rotationThreshold<0)
    rotation_threshold = ((360/angle_step) / 180.0 * M_PI);
  else
    rotation_threshold = rotationThreshold;

  use_weighted_avg = useWeightedClustering;
}

// compute per point PPF as in paper
void PPF3DDetector::computePPFFeatures(const Vec3d& p1, const Vec3d& n1,
                                       const Vec3d& p2, const Vec3d& n2,
                                       Vec4d& f)
{
  Vec3d d(p2 - p1);
  f[3] = cv::norm(d);
  if (f[3] <= EPS)
    return;
  d *= 1.0 / f[3];

  f[0] = TAngle3Normalized(n1, d);
  f[1] = TAngle3Normalized(n2, d);
  f[2] = TAngle3Normalized(n1, n2);
}

void PPF3DDetector::clearTrainingModels()
{
  if (this->hash_nodes)
  {
    free(this->hash_nodes);
    this->hash_nodes=0;
  }

  if (this->hash_table)
  {
    hashtableDestroy(this->hash_table);
    this->hash_table=0;
  }
}

PPF3DDetector::~PPF3DDetector()
{
  clearTrainingModels();
}

// TODO: Check all step sizes to be positive
void PPF3DDetector::trainModel(const Mat &PC)
{
  CV_Assert(PC.type() == CV_32F || PC.type() == CV_32FC1);

  // compute bbox
  Vec2f xRange, yRange, zRange;
  computeBboxStd(PC, xRange, yRange, zRange);

  // compute sampling step from diameter of bbox
  float dx = xRange[1] - xRange[0];
  float dy = yRange[1] - yRange[0];
  float dz = zRange[1] - zRange[0];
  float diameter = sqrt ( dx * dx + dy * dy + dz * dz );
  m_diameter = (double)diameter;
  
  float distanceStep = (float)(diameter * sampling_step_relative);

  Mat sampled = samplePCByQuantization(PC, xRange, yRange, zRange, (float)sampling_step_relative,0);

  int size = sampled.rows*sampled.rows;

  hashtable_int* hashTable = hashtableCreate(size, NULL);

  int numPPF = sampled.rows*sampled.rows;
  ppf = Mat(numPPF, PPF_LENGTH, CV_32FC1);

  // TODO: Maybe I could sample 1/5th of them here. Check the performance later.
  int numRefPoints = sampled.rows;

  // pre-allocate the hash nodes
  hash_nodes = (THash*)calloc(numRefPoints*numRefPoints, sizeof(THash));

  // TODO : This can easily be parallelized. But we have to lock hashtable_insert.
  // I realized that performance drops when this loop is parallelized (unordered
  // inserts into the hashtable
  // But it is still there to be investigated. For now, I leave this unparallelized
  // since this is just a training part.
  for (int i=0; i<numRefPoints; i++)
  {
    const Vec3f p1(sampled.ptr<float>(i));
    const Vec3f n1(sampled.ptr<float>(i) + 3);

    //printf("///////////////////// NEW REFERENCE ////////////////////////\n");
    for (int j=0; j<numRefPoints; j++)
    {
      // cannnot compute the ppf with myself
      if (i!=j)
      {
        const Vec3f p2(sampled.ptr<float>(j));
        const Vec3f n2(sampled.ptr<float>(j) + 3);

        Vec4d f = Vec4d::all(0);
        computePPFFeatures(p1, n1, p2, n2, f);
        KeyType hashValue = hashPPF(f, angle_step_radians, distanceStep);
        double alpha = computeAlpha(p1, n1, p2);
        uint ppfInd = i*numRefPoints+j;

        THash* hashNode = &hash_nodes[i*numRefPoints+j];
        hashNode->id = hashValue;
        hashNode->i = i;
        hashNode->ppfInd = ppfInd;

        hashtableInsertHashed(hashTable, hashValue, (void*)hashNode);

        Mat(f).reshape(1, 1).convertTo(ppf.row(ppfInd).colRange(0, 4), CV_32F);
        ppf.ptr<float>(ppfInd)[4] = (float)alpha;
      }
    }
  }

  angle_step = angle_step_radians;
  distance_step = distanceStep;
  hash_table = hashTable;
  num_ref_points = numRefPoints;
  sampled_pc = sampled;
  trained = true;
}



///////////////////////// MATCHING ////////////////////////////////////////


bool PPF3DDetector::matchPose(const Pose3D& sourcePose, const Pose3D& targetPose)
{
  // translational difference
  Vec3d dv = targetPose.t - sourcePose.t;
  double dNorm = cv::norm(dv);

  const double phi = fabs ( sourcePose.angle - targetPose.angle );

  return (phi<this->rotation_threshold && dNorm < this->position_threshold);
}

void PPF3DDetector::clusterPoses(std::vector<Pose3DPtr>& poseList, int numPoses, std::vector<Pose3DPtr> &finalPoses)
{
  std::vector<PoseCluster3DPtr> poseClusters;

  finalPoses.clear();

  // sort the poses for stability
  std::sort(poseList.begin(), poseList.end(), pose3DPtrCompare);

  for (int i=0; i<numPoses; i++)
  {
    Pose3DPtr pose = poseList[i];
    bool assigned = false;

    // search all clusters
    for (size_t j=0; j<poseClusters.size() && !assigned; j++)
    {
      const Pose3DPtr poseCenter = poseClusters[j]->poseList[0];
      if (matchPose(*pose, *poseCenter))
      {
        poseClusters[j]->addPose(pose);
        assigned = true;
      }
    }

    if (!assigned)
    {
      poseClusters.push_back(PoseCluster3DPtr(new PoseCluster3D(pose)));
    }
  }

  // sort the clusters so that we could output multiple hypothesis
  std::sort(poseClusters.begin(), poseClusters.end(), sortPoseClusters);

  finalPoses.resize(poseClusters.size());

  // TODO: Use MinMatchScore

  if (use_weighted_avg)
  {
#if defined _OPENMP
#pragma omp parallel for
#endif
    // uses weighting by the number of votes
    for (int i=0; i<static_cast<int>(poseClusters.size()); i++)
    {
      // We could only average the quaternions. So I will make use of them here
      Vec4d qAvg = Vec4d::all(0);
      Vec3d tAvg = Vec3d::all(0);

      // Perform the final averaging
      PoseCluster3DPtr curCluster = poseClusters[i];
      std::vector<Pose3DPtr> curPoses = curCluster->poseList;
      int curSize = (int)curPoses.size();
      size_t numTotalVotes = 0;

      for (int j=0; j<curSize; j++)
        numTotalVotes += curPoses[j]->numVotes;

      double wSum=0;

      for (int j=0; j<curSize; j++)
      {
        const double w = (double)curPoses[j]->numVotes / (double)numTotalVotes;

        qAvg += w * curPoses[j]->q;
        tAvg += w * curPoses[j]->t;
        wSum += w;
      }

      tAvg *= 1.0 / wSum;
      qAvg *= 1.0 / wSum;

      curPoses[0]->updatePoseQuat(qAvg, tAvg);
      curPoses[0]->numVotes=curCluster->numVotes;

      finalPoses[i]=curPoses[0]->clone();
    }
  }
  else
  {
#if defined _OPENMP
#pragma omp parallel for
#endif
    for (int i=0; i<static_cast<int>(poseClusters.size()); i++)
    {
      // We could only average the quaternions. So I will make use of them here
      Vec4d qAvg = Vec4d::all(0);
      Vec3d tAvg = Vec3d::all(0);

      // Perform the final averaging
      PoseCluster3DPtr curCluster = poseClusters[i];
      std::vector<Pose3DPtr> curPoses = curCluster->poseList;
      const int curSize = (int)curPoses.size();

      for (int j=0; j<curSize; j++)
      {
        qAvg += curPoses[j]->q;
        tAvg += curPoses[j]->t;
      }

      tAvg *= 1.0 / curSize;
      qAvg *= 1.0 / curSize;

      curPoses[0]->updatePoseQuat(qAvg, tAvg);
      curPoses[0]->numVotes=curCluster->numVotes;

      finalPoses[i]=curPoses[0]->clone();
    }
  }

  poseClusters.clear();
}

void PPF3DDetector::match(const Mat& pc, std::vector<Pose3DPtr>& results, const double relativeSceneSampleStep, const double relativeSceneDistance)
{
  if (!trained)
  {
    throw cv::Exception(cv::Error::StsError, "The model is not trained. Cannot match without training", __FUNCTION__, __FILE__, __LINE__);
  }

  CV_Assert(pc.type() == CV_32F || pc.type() == CV_32FC1);
  CV_Assert(relativeSceneSampleStep<=1 && relativeSceneSampleStep>0);

  scene_sample_step = (int)(1.0/relativeSceneSampleStep);

  //int numNeighbors = 10;
  int numAngles = (int) (floor (2 * M_PI / angle_step));
  float distanceStep = (float)distance_step;
  uint n = num_ref_points;
  std::vector<Pose3DPtr> poseList;
  int sceneSamplingStep = scene_sample_step;

  // compute bbox
  Vec2f xRange, yRange, zRange;
  computeBboxStd(pc, xRange, yRange, zRange);

  // sample the point cloud
  /*float dx = xRange[1] - xRange[0];
  float dy = yRange[1] - yRange[0];
  float dz = zRange[1] - zRange[0];
  float diameter = sqrt ( dx * dx + dy * dy + dz * dz );
  float distanceSampleStep = diameter * RelativeSceneDistance;*/
  Mat sampled = samplePCByQuantization(pc, xRange, yRange, zRange, (float)relativeSceneDistance, 0);

  // allocate the accumulator : Moved this to the inside of the loop
  /*#if !defined (_OPENMP)
     uint* accumulator = (uint*)calloc(numAngles*n, sizeof(uint));
  #endif*/

  poseList.reserve((sampled.rows/sceneSamplingStep)+4);

#if defined _OPENMP
#pragma omp parallel for
#endif
  for (int i = 0; i < sampled.rows; i += sceneSamplingStep)
  {
    uint refIndMax = 0, alphaIndMax = 0;
    uint maxVotes = 0;

    const Vec3f p1(sampled.ptr<float>(i));
    const Vec3f n1(sampled.ptr<float>(i) + 3);
    Vec3d tsg = Vec3d::all(0);
    Matx33d Rsg = Matx33d::all(0), RInv = Matx33d::all(0);

    uint* accumulator = (uint*)calloc(numAngles*n, sizeof(uint));
    computeTransformRT(p1, n1, Rsg, tsg);

    // Tolga Birdal's notice:
    // As a later update, we might want to look into a local neighborhood only
    // To do this, simply search the local neighborhood by radius look up
    // and collect the neighbors to compute the relative pose

    for (int j = 0; j < sampled.rows; j ++)
    {
      if (i!=j)
      {
        const Vec3f p2(sampled.ptr<float>(j));
        const Vec3f n2(sampled.ptr<float>(j) + 3);
        Vec3d p2t;
        double alpha_scene;

        Vec4d f = Vec4d::all(0);
        computePPFFeatures(p1, n1, p2, n2, f);
<<<<<<< HEAD
		
		// only search if the point is within acceptable limits
		if (f[3]>EPS && f[3] <= this->m_diameter*1.05)
		{
          KeyType hashValue = hashPPF(f, angle_step, distanceStep);
  
          // we don't need to call this here, as we already estimate the tsg from scene reference point
          // double alpha = computeAlpha(p1, n1, p2);
          p2t[1] = tsg[1] + row2[0] * p2[0] + row2[1] * p2[1] + row2[2] * p2[2];
          p2t[2] = tsg[2] + row3[0] * p2[0] + row3[1] * p2[1] + row3[2] * p2[2];

          alpha_scene=atan2(-p2t[2], p2t[1]);

          if ( alpha_scene != alpha_scene)
          {
            continue;
          }

          if (sin(alpha_scene)*p2t[2]<0.0)
            alpha_scene=-alpha_scene;
=======
        KeyType hashValue = hashPPF(f, angle_step, distanceStep);

        p2t = tsg + Rsg * Vec3d(p2);

        alpha_scene=atan2(-p2t[2], p2t[1]);

        if ( alpha_scene != alpha_scene)
        {
          continue;
        }
>>>>>>> 301aa7e9

          alpha_scene=-alpha_scene;

          hashnode_i* node = hashtableGetBucketHashed(hash_table, (hashValue));

          while (node)
          {
            THash* tData = (THash*) node->data;
            int corrI = (int)tData->i;
            int ppfInd = (int)tData->ppfInd;
            float* ppfCorrScene = ppf.ptr<float>(ppfInd);
            double alpha_model = (double)ppfCorrScene[PPF_LENGTH-1];
            double alpha = alpha_model - alpha_scene;

            /*  Tolga Birdal's note: Map alpha to the indices:
                  atan2 generates results in (-pi pi]
                  That's why alpha should be in range [-2pi 2pi]
                  So the quantization would be :
                  numAngles * (alpha+2pi)/(4pi)
            */

            //printf("%f\n", alpha);
            int alpha_index = (int)(numAngles*(alpha + 2*M_PI) / (4*M_PI));

<<<<<<< HEAD
            unsigned int accIndex = corrI * numAngles + alpha_index;
=======
          uint accIndex = corrI * numAngles + alpha_index;
>>>>>>> 301aa7e9

            accumulator[accIndex]++;
            node = node->next;
          }
		}
      }
    }

    // Maximize the accumulator
    for (uint k = 0; k < n; k++)
    {
      for (int j = 0; j < numAngles; j++)
      {
        const uint accInd = k*numAngles + j;
        const uint accVal = accumulator[ accInd ];
        if (accVal > maxVotes)
        {
          maxVotes = accVal;
          refIndMax = k;
          alphaIndMax = j;
        }

#if !defined (_OPENMP)
        accumulator[accInd ] = 0;
#endif
      }
    }

    // invert Tsg : Luckily rotation is orthogonal: Inverse = Transpose.
    // We are not required to invert.
    Vec3d tInv, tmg;
    Matx33d Rmg;
    RInv = Rsg.t();
    tInv = -RInv * tsg;

    Matx44d TsgInv;
    rtToPose(RInv, tInv, TsgInv);

    // TODO : Compute pose
    const Vec3f pMax(sampled_pc.ptr<float>(refIndMax));
    const Vec3f nMax(sampled_pc.ptr<float>(refIndMax) + 3);

    computeTransformRT(pMax, nMax, Rmg, tmg);

    Matx44d Tmg;
    rtToPose(Rmg, tmg, Tmg);

    // convert alpha_index to alpha
    int alpha_index = alphaIndMax;
    double alpha = (alpha_index*(4*M_PI))/numAngles-2*M_PI;

    // Equation 2:
    Matx44d Talpha;
    Matx33d R;
    Vec3d t = Vec3d::all(0);
    getUnitXRotation(alpha, R);
    rtToPose(R, t, Talpha);

    Matx44d rawPose = TsgInv * (Talpha * Tmg);

    Pose3DPtr pose(new Pose3D(alpha, refIndMax, maxVotes));
    pose->updatePose(rawPose);
    #if defined (_OPENMP)
    #pragma omp critical
    #endif
    {
      poseList.push_back(pose);
    }

#if defined (_OPENMP)
    free(accumulator);
#endif
  }

  // TODO : Make the parameters relative if not arguments.
  //double MinMatchScore = 0.5;

  int numPosesAdded = sampled.rows/sceneSamplingStep;

  clusterPoses(poseList, numPosesAdded, results);
}

} // namespace ppf_match_3d

} // namespace cv<|MERGE_RESOLUTION|>--- conflicted
+++ resolved
@@ -478,17 +478,13 @@
 
         Vec4d f = Vec4d::all(0);
         computePPFFeatures(p1, n1, p2, n2, f);
-<<<<<<< HEAD
 		
 		// only search if the point is within acceptable limits
 		if (f[3]>EPS && f[3] <= this->m_diameter*1.05)
 		{
           KeyType hashValue = hashPPF(f, angle_step, distanceStep);
   
-          // we don't need to call this here, as we already estimate the tsg from scene reference point
-          // double alpha = computeAlpha(p1, n1, p2);
-          p2t[1] = tsg[1] + row2[0] * p2[0] + row2[1] * p2[1] + row2[2] * p2[2];
-          p2t[2] = tsg[2] + row3[0] * p2[0] + row3[1] * p2[1] + row3[2] * p2[2];
+          p2t = tsg + Rsg * Vec3d(p2);
 
           alpha_scene=atan2(-p2t[2], p2t[1]);
 
@@ -496,21 +492,6 @@
           {
             continue;
           }
-
-          if (sin(alpha_scene)*p2t[2]<0.0)
-            alpha_scene=-alpha_scene;
-=======
-        KeyType hashValue = hashPPF(f, angle_step, distanceStep);
-
-        p2t = tsg + Rsg * Vec3d(p2);
-
-        alpha_scene=atan2(-p2t[2], p2t[1]);
-
-        if ( alpha_scene != alpha_scene)
-        {
-          continue;
-        }
->>>>>>> 301aa7e9
 
           alpha_scene=-alpha_scene;
 
@@ -535,11 +516,7 @@
             //printf("%f\n", alpha);
             int alpha_index = (int)(numAngles*(alpha + 2*M_PI) / (4*M_PI));
 
-<<<<<<< HEAD
-            unsigned int accIndex = corrI * numAngles + alpha_index;
-=======
-          uint accIndex = corrI * numAngles + alpha_index;
->>>>>>> 301aa7e9
+            uint accIndex = corrI * numAngles + alpha_index;
 
             accumulator[accIndex]++;
             node = node->next;
