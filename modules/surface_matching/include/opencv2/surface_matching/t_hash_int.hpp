--- conflicted
+++ resolved
@@ -55,15 +55,11 @@
 //! @addtogroup surface_matching
 //! @{
 
-<<<<<<< HEAD
 #if (defined x86_64 || defined _M_X64)
 typedef uint64_t KeyType;
 #else
 typedef unsigned int KeyType;
 #endif
-=======
-typedef uint KeyType;
->>>>>>> 301aa7e9
 
 typedef struct hashnode_i
 {
