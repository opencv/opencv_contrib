--- conflicted
+++ resolved
@@ -56,8 +56,6 @@
         nguiContext_ = new detail::NanoguiContext(*mainFbContext_);
         clvaContext_ = new detail::CLVAContext(*mainFbContext_);
         glContext_ = new detail::GLContext(*mainFbContext_);
-<<<<<<< HEAD
-=======
         run_sync_on_main<21>([this](){
             this->makeCurrent();
             glfwSetWindowUserPointer(getGLFWWindow(), this);
@@ -178,7 +176,6 @@
 //        #endif
                     });
         });
->>>>>>> 5ed8beb6
 }
 
 V4D::~V4D() {
@@ -657,10 +654,7 @@
 #else
     if (true) {
 #endif
-<<<<<<< HEAD
-
-=======
->>>>>>> 5ed8beb6
+
 //        swapContextBuffers();
 
 #if defined(__EMSCRIPTEN__) || defined(OPENCV_V4D_USE_ES3)
@@ -668,14 +662,6 @@
 #endif
         run_sync_on_main<6>([&, this](){
             {
-<<<<<<< HEAD
-                FrameBufferContext::GLScope glScope(fbCtx(), GL_READ_FRAMEBUFFER);
-                fbCtx().blitFrameBufferToScreen(viewport(), fbCtx().getWindowSize(),
-                        isFrameBufferScaling());
-            }
-            nguiCtx().updateFps(printFPS_, showFPS_);
-            nguiCtx().render();
-=======
                     FrameBufferContext::GLScope glScope(fbCtx(), GL_READ_FRAMEBUFFER);
                     fbCtx().blitFrameBufferToScreen(viewport(), fbCtx().getWindowSize(), isFrameBufferScaling());
             }
@@ -683,17 +669,11 @@
             nguiCtx().render(printFPS_, showFPS_);
 #endif
             fbCtx().makeCurrent();
->>>>>>> 5ed8beb6
 #ifndef __EMSCRIPTEN__
             glfwSwapBuffers(fbCtx().getGLFWWindow());
 #else
             emscripten_webgl_commit_frame();
 #endif
-<<<<<<< HEAD
-            GL_CHECK(glBindFramebuffer(GL_DRAW_FRAMEBUFFER, 0));
-            GL_CHECK(glClearColor(0,0,0,1));
-            GL_CHECK(glClear(GL_DEPTH_BUFFER_BIT | GL_STENCIL_BUFFER_BIT | GL_COLOR_BUFFER_BIT));
-=======
             {
 #ifndef __EMSCRIPTEN__
                 fbCtx().makeCurrent();
@@ -704,7 +684,6 @@
                 GL_CHECK(glClearColor(0, 0, 0, 0));
                 GL_CHECK(glClear(GL_COLOR_BUFFER_BIT | GL_DEPTH_BUFFER_BIT | GL_STENCIL_BUFFER_BIT));
             }
->>>>>>> 5ed8beb6
 
             glfwPollEvents();
             result = !glfwWindowShouldClose(getGLFWWindow());
