--- conflicted
+++ resolved
@@ -55,11 +55,8 @@
 }
 
 int Version::N_VERSIONS = 40;
-<<<<<<< HEAD
-=======
 
 int Version::getVersionNumber() { return versionNumber_; }
->>>>>>> 8598420c
 
 vector<int> &Version::getAlignmentPatternCenters() { return alignmentPatternCenters_; }
 
@@ -303,6 +300,7 @@
 }
 
 std::vector<Ref<Version>> Version::buildVersions() {
+    std::vector<Ref<Version>> versions;
     versions.push_back(Ref<Version>(new Version(
         1, intArray(0), new ECBlocks(7, new ECB(1, 19)), new ECBlocks(10, new ECB(1, 16)),
         new ECBlocks(13, new ECB(1, 13)), new ECBlocks(17, new ECB(1, 9)))));
