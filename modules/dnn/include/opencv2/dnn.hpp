#ifndef __OPENCV_DNN_HPP__
#define __OPENCV_DNN_HPP__

// This is an umbrealla header to include into you project.
// We are free to change headers layout in dnn subfolder, so please include
// this header for future compartibility

#include <opencv2/dnn/dnn.hpp>


#endif /* __OPENCV_DNN_HPP__ */

<<<<<<< HEAD
        void fill(InputArray in);
        void fill(int ndims, const int *sizes, int type, void *data, bool deepCopy = true);
        void create(int ndims, const int *sizes, int type = CV_32F);

        bool empty() const;

        Mat& getMatRef();
        const Mat& getMatRef() const;
        Mat getMat();
        Mat getMat(int num, int channel);

        int cols() const;
        int rows() const;
        Size size() const;

        int channels() const;
        int num() const;

        Vec4i shape() const;
    };

    CV_EXPORTS class LayerParams : public Dict
    {
    public:

        std::vector<Blob> learnedBlobs;
    };

    CV_EXPORTS class LayerRegister
    {
    public:

        typedef Layer* (*Constuctor)();

        CV_EXPORTS static void registerLayer(const String &type, Constuctor constructor);

        CV_EXPORTS static void unregisterLayer(const String &type);

        CV_EXPORTS static Ptr<Layer> createLayerInstance(const String &type);

    private:
        LayerRegister();
        LayerRegister(const LayerRegister &lr);

        static std::map<String, Constuctor> registeredLayers;
    };

    //this class allows to build new Layers
    CV_EXPORTS class Layer
    {
    public:

        //TODO: this field must be declared as public if we want support possibility to change these params in runtime
        std::vector<Blob> learnedParams;

        virtual ~Layer();

        //type of Layer
        virtual String type() const;

        //setUp calls once (think that it's constructor)
        virtual void setUp(LayerParams &params);

        //maybe useless function
        //shape of output blobs must be adjusted with respect to shape of input blobs
        virtual void adjustShape(const std::vector<Blob> &inputs, std::vector<Blob> &outputs);

        virtual void forward(std::vector<Blob> &inputs, std::vector<Blob> &outputs);

        virtual int getNumInputs();
        virtual int getNumOutputs();
        //each input/output can be labeled to easily identify their using "layer_name.output_name"
        virtual String getInputName(int inputNum);
        virtual String getOutputName(int outputNum);
    };
    
    //containers for String and int
    typedef DictValue LayerId;
    typedef DictValue BlobId;

    CV_EXPORTS class Net
    {
    public:

        CV_EXPORTS Net();
        CV_EXPORTS ~Net();

        CV_EXPORTS int addLayer(const String &name, const String &type, LayerParams &params = LayerParams());
        CV_EXPORTS void deleteLayer(LayerId layer);
        
        //each output of each layer can be labeled by unique string label (as in Caffe)
        //if label not specified then %layer_name%.%layer_output_id% can be used
        void setOutputNames(LayerId layer, const std::vector<String> &outputNames);

        CV_EXPORTS void connect(BlobId input, BlobId output);
        CV_EXPORTS void connect(const std::vector<BlobId> &outputs, const std::vector<BlobId> &inputs);
        CV_EXPORTS void connect(const std::vector<BlobId> &outputs, LayerId layer);

        int getOutputId(LayerId layer, int outputNum);
        int getInputId(LayerId layer, int inputNum);
        int getLayerId(LayerId layer);

        void forward();
        void forward(LayerId toLayer);
        void forward(LayerId startLayer, LayerId toLayer);
        void forward(const std::vector<LayerId> &startLayers, const std::vector<LayerId> &toLayers);

        //[Wished feature] Optimized smart forward(). Makes forward only for layers which wasn't changed after previous forward().
        void forwardOpt(LayerId toLayer);
        void forwardOpt(const std::vector<LayerId> &toLayers);

        void setBlob(BlobId outputName, const Blob &blob);
        Blob getBlob(BlobId outputName);
        
        void setParam(LayerId layer, int numParam, const Blob &blob);
        void getParam(LayerId layer, int numParam);

    private:

        struct Impl;
        Ptr<Impl> impl;
    };

    CV_EXPORTS class Importer
    {
    public:

        virtual void populateNet(Net net) = 0;

        virtual ~Importer();
    };

    CV_EXPORTS Ptr<Importer> createCaffeImporter(const String &prototxt, const String &caffeModel);

}
}

#include "dnn/dnn.inl.hpp"

#endif
=======
>>>>>>> eb958463
<|MERGE_RESOLUTION|>--- conflicted
+++ resolved
@@ -10,146 +10,3 @@
 
 #endif /* __OPENCV_DNN_HPP__ */
 
-<<<<<<< HEAD
-        void fill(InputArray in);
-        void fill(int ndims, const int *sizes, int type, void *data, bool deepCopy = true);
-        void create(int ndims, const int *sizes, int type = CV_32F);
-
-        bool empty() const;
-
-        Mat& getMatRef();
-        const Mat& getMatRef() const;
-        Mat getMat();
-        Mat getMat(int num, int channel);
-
-        int cols() const;
-        int rows() const;
-        Size size() const;
-
-        int channels() const;
-        int num() const;
-
-        Vec4i shape() const;
-    };
-
-    CV_EXPORTS class LayerParams : public Dict
-    {
-    public:
-
-        std::vector<Blob> learnedBlobs;
-    };
-
-    CV_EXPORTS class LayerRegister
-    {
-    public:
-
-        typedef Layer* (*Constuctor)();
-
-        CV_EXPORTS static void registerLayer(const String &type, Constuctor constructor);
-
-        CV_EXPORTS static void unregisterLayer(const String &type);
-
-        CV_EXPORTS static Ptr<Layer> createLayerInstance(const String &type);
-
-    private:
-        LayerRegister();
-        LayerRegister(const LayerRegister &lr);
-
-        static std::map<String, Constuctor> registeredLayers;
-    };
-
-    //this class allows to build new Layers
-    CV_EXPORTS class Layer
-    {
-    public:
-
-        //TODO: this field must be declared as public if we want support possibility to change these params in runtime
-        std::vector<Blob> learnedParams;
-
-        virtual ~Layer();
-
-        //type of Layer
-        virtual String type() const;
-
-        //setUp calls once (think that it's constructor)
-        virtual void setUp(LayerParams &params);
-
-        //maybe useless function
-        //shape of output blobs must be adjusted with respect to shape of input blobs
-        virtual void adjustShape(const std::vector<Blob> &inputs, std::vector<Blob> &outputs);
-
-        virtual void forward(std::vector<Blob> &inputs, std::vector<Blob> &outputs);
-
-        virtual int getNumInputs();
-        virtual int getNumOutputs();
-        //each input/output can be labeled to easily identify their using "layer_name.output_name"
-        virtual String getInputName(int inputNum);
-        virtual String getOutputName(int outputNum);
-    };
-    
-    //containers for String and int
-    typedef DictValue LayerId;
-    typedef DictValue BlobId;
-
-    CV_EXPORTS class Net
-    {
-    public:
-
-        CV_EXPORTS Net();
-        CV_EXPORTS ~Net();
-
-        CV_EXPORTS int addLayer(const String &name, const String &type, LayerParams &params = LayerParams());
-        CV_EXPORTS void deleteLayer(LayerId layer);
-        
-        //each output of each layer can be labeled by unique string label (as in Caffe)
-        //if label not specified then %layer_name%.%layer_output_id% can be used
-        void setOutputNames(LayerId layer, const std::vector<String> &outputNames);
-
-        CV_EXPORTS void connect(BlobId input, BlobId output);
-        CV_EXPORTS void connect(const std::vector<BlobId> &outputs, const std::vector<BlobId> &inputs);
-        CV_EXPORTS void connect(const std::vector<BlobId> &outputs, LayerId layer);
-
-        int getOutputId(LayerId layer, int outputNum);
-        int getInputId(LayerId layer, int inputNum);
-        int getLayerId(LayerId layer);
-
-        void forward();
-        void forward(LayerId toLayer);
-        void forward(LayerId startLayer, LayerId toLayer);
-        void forward(const std::vector<LayerId> &startLayers, const std::vector<LayerId> &toLayers);
-
-        //[Wished feature] Optimized smart forward(). Makes forward only for layers which wasn't changed after previous forward().
-        void forwardOpt(LayerId toLayer);
-        void forwardOpt(const std::vector<LayerId> &toLayers);
-
-        void setBlob(BlobId outputName, const Blob &blob);
-        Blob getBlob(BlobId outputName);
-        
-        void setParam(LayerId layer, int numParam, const Blob &blob);
-        void getParam(LayerId layer, int numParam);
-
-    private:
-
-        struct Impl;
-        Ptr<Impl> impl;
-    };
-
-    CV_EXPORTS class Importer
-    {
-    public:
-
-        virtual void populateNet(Net net) = 0;
-
-        virtual ~Importer();
-    };
-
-    CV_EXPORTS Ptr<Importer> createCaffeImporter(const String &prototxt, const String &caffeModel);
-
-}
-}
-
-#include "dnn/dnn.inl.hpp"
-
-#endif
-=======
->>>>>>> eb958463
