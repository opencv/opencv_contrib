--- conflicted
+++ resolved
@@ -121,11 +121,7 @@
   void reserve(unsigned int size) {
     if (size > size_) {
       T *data = static_cast<T *>(allocate(size));
-<<<<<<< HEAD
-#if 0
-=======
 #if defined(__GNUC__) && __GNUC__ < 5  // legacy compilers branch
->>>>>>> b1ebea6f
       memcpy(data, data_, sizeof(*data)*size_);
 #else
       for (int i = 0; i < size_; ++i)
