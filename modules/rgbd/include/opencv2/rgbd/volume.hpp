--- conflicted
+++ resolved
@@ -18,41 +18,25 @@
 class CV_EXPORTS_W Volume
 {
    public:
-<<<<<<< HEAD
-    Volume(float _voxelSize, cv::Affine3f _pose, float _raycastStepFactor)
+    Volume(float _voxelSize, Matx44f _pose, float _raycastStepFactor)
         : voxelSize(_voxelSize), voxelSizeInv(1.0f / voxelSize), pose(_pose), raycastStepFactor(_raycastStepFactor)
-=======
-    Volume(float _voxelSize, cv::Matx44f _pose, float _raycastStepFactor)
-        : voxelSize(_voxelSize),
-          voxelSizeInv(1.0f / voxelSize),
-          pose(_pose),
-          raycastStepFactor(_raycastStepFactor)
->>>>>>> 80cdf41e
     {
     }
 
     virtual ~Volume(){};
 
-<<<<<<< HEAD
-    virtual void integrate(InputArray _depth, float depthFactor, const cv::Affine3f& cameraPose,
-                           const cv::kinfu::Intr& intrinsics, const int frameId = 0)       = 0;
-    virtual void raycast(const cv::Affine3f& cameraPose, const cv::kinfu::Intr& intrinsics, cv::Size frameSize,
-                         cv::OutputArray points, cv::OutputArray normals) const            = 0;
-=======
-    virtual void integrate(InputArray _depth, float depthFactor, const cv::Matx44f& cameraPose,
-                           const cv::kinfu::Intr& intrinsics)                        = 0;
-    virtual void raycast(const cv::Matx44f& cameraPose, const cv::kinfu::Intr& intrinsics,
-                         cv::Size frameSize, cv::OutputArray points,
-                         cv::OutputArray normals) const                                    = 0;
->>>>>>> 80cdf41e
-    virtual void fetchNormals(cv::InputArray points, cv::OutputArray _normals) const       = 0;
-    virtual void fetchPointsNormals(cv::OutputArray points, cv::OutputArray normals) const = 0;
-    virtual void reset()                                                                   = 0;
+    virtual void integrate(InputArray _depth, float depthFactor, const Matx44f& cameraPose, const kinfu::Intr& intrinsics,
+                           const int frameId = 0)                                  = 0;
+    virtual void raycast(const Matx44f& cameraPose, const kinfu::Intr& intrinsics, Size frameSize, OutputArray points,
+                         OutputArray normals) const                                = 0;
+    virtual void fetchNormals(InputArray points, OutputArray _normals) const       = 0;
+    virtual void fetchPointsNormals(OutputArray points, OutputArray normals) const = 0;
+    virtual void reset()                                                           = 0;
 
    public:
     const float voxelSize;
     const float voxelSizeInv;
-    const cv::Affine3f pose;
+    const Affine3f pose;
     const float raycastStepFactor;
 };
 
@@ -62,7 +46,6 @@
     HASHTSDF = 1
 };
 
-<<<<<<< HEAD
 struct VolumeParams
 {
     /** @brief Type of Volume
@@ -82,7 +65,7 @@
     int unitResolution = 0;
 
     /** @brief Initial pose of the volume in meters */
-    cv::Affine3f pose;
+    Affine3f pose;
 
     /** @brief Length of voxels in meters */
     float voxelSize;
@@ -118,15 +101,10 @@
     static Ptr<VolumeParams> coarseParams(VolumeType _volumeType);
 };
 
-cv::Ptr<Volume> makeVolume(const VolumeParams& _volumeParams);
+Ptr<Volume> makeVolume(const VolumeParams& _volumeParams);
 
-cv::Ptr<Volume> makeVolume(VolumeType _volumeType, float _voxelSize, cv::Affine3f _pose, float _raycastStepFactor,
-                           float _truncDist, int _maxWeight, float _truncateThreshold, Point3i _resolution);
-=======
-CV_EXPORTS_W cv::Ptr<Volume> makeVolume(VolumeType _volumeType, float _voxelSize, cv::Matx44f _pose,
-                           float _raycastStepFactor, float _truncDist, int _maxWeight,
-                           float _truncateThreshold, Vec3i _resolution);
->>>>>>> 80cdf41e
+Ptr<Volume> makeVolume(VolumeType _volumeType, float _voxelSize, Matx44f _pose, float _raycastStepFactor, float _truncDist,
+                       int _maxWeight, float _truncateThreshold, Vec3i _resolution);
 }  // namespace kinfu
 }  // namespace cv
 #endif