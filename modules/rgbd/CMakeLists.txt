set(the_description "RGBD algorithms")

<<<<<<< HEAD
ocv_define_module(rgbd opencv_core opencv_3d opencv_imgproc OPTIONAL opencv_viz WRAP python)
=======
ocv_define_module(rgbd opencv_core opencv_calib3d opencv_imgproc OPTIONAL opencv_viz WRAP python)

if(NOT HAVE_EIGEN)
  message(STATUS "rgbd: Eigen support is disabled. Eigen is Required for Posegraph optimization")
endif()

if(HAVE_OPENGL)
  ocv_target_link_libraries(${the_module} PRIVATE "${OPENGL_LIBRARIES}")
endif()
>>>>>>> 758c1a9b
<|MERGE_RESOLUTION|>--- conflicted
+++ resolved
@@ -1,15 +1,7 @@
 set(the_description "RGBD algorithms")
 
-<<<<<<< HEAD
 ocv_define_module(rgbd opencv_core opencv_3d opencv_imgproc OPTIONAL opencv_viz WRAP python)
-=======
-ocv_define_module(rgbd opencv_core opencv_calib3d opencv_imgproc OPTIONAL opencv_viz WRAP python)
-
-if(NOT HAVE_EIGEN)
-  message(STATUS "rgbd: Eigen support is disabled. Eigen is Required for Posegraph optimization")
-endif()
 
 if(HAVE_OPENGL)
   ocv_target_link_libraries(${the_module} PRIVATE "${OPENGL_LIBRARIES}")
-endif()
->>>>>>> 758c1a9b
+endif()