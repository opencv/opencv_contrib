import cv2
import numpy as np

from argparse import ArgumentParser

def get_depth_list(folder):
    if sys.platform.find('linux')+1:
        f = open(folder + '/depth.txt', 'r')
        rgb = [folder + '/' + s.replace('/', '/') for s in f.read().split() if '.png' in s]
    else:
        f = open(folder + '\\depth.txt', 'r')
        rgb = [folder + '\\' + s.replace('/', '\\') for s in f.read().split() if '.png' in s]
    return rgb

def kinfu_demo():
    parser = ArgumentParser()
    parser.add_argument(
        "-i", "--input", help="Required. Path to folder with a input image file", required=True, type=str)
    parser.add_argument(
        "-t", "--large_kinfu", help="Required. Name of KinFu type", required=False, type=str)
    
    args = parser.parse_args()
    print("Args: ", args)

    depth_list = get_depth_list(args.input)
<<<<<<< HEAD
    params = cv2.kinfu_Params.defaultParams()
    kf = cv2.kinfu_KinFu.create(params)
=======

    if (args.large_kinfu == None or args.large_kinfu == "0"):
        params = cv2.kinfu_Params.defaultParams()
        kf = cv2.kinfu_KinFu.create(params)
    elif (args.large_kinfu == "1"):
        params = cv2.kinfu_Params.hashTSDFParams(False)
        kf = cv2.kinfu_KinFu.create(params)
    else:
        raise ValueError("Incorrect kinfu type name")
>>>>>>> 2efa7b16

    for path in depth_list:

        image = cv2.imread(path, cv2.IMREAD_ANYDEPTH)
        (height, width) = image.shape

        cv2.imshow('input', image)
        cv2.waitKey(1)


        size = height, width, 4
        cvt8 = np.zeros(size, dtype=np.uint8)

        #flag = kf.update(image)
        if not kf.update(image):
            kf.reset()
        else:
            kf.render(cvt8)
            cv2.imshow('render', cvt8)


if __name__ == '__main__':
    print(__doc__)
    cv2.setUseOptimized(True)
    kinfu_demo()
    cv2.destroyAllWindows()<|MERGE_RESOLUTION|>--- conflicted
+++ resolved
@@ -23,10 +23,6 @@
     print("Args: ", args)
 
     depth_list = get_depth_list(args.input)
-<<<<<<< HEAD
-    params = cv2.kinfu_Params.defaultParams()
-    kf = cv2.kinfu_KinFu.create(params)
-=======
 
     if (args.large_kinfu == None or args.large_kinfu == "0"):
         params = cv2.kinfu_Params.defaultParams()
@@ -36,7 +32,6 @@
         kf = cv2.kinfu_KinFu.create(params)
     else:
         raise ValueError("Incorrect kinfu type name")
->>>>>>> 2efa7b16
 
     for path in depth_list:
 
