--- conflicted
+++ resolved
@@ -55,7 +55,7 @@
 }
 
 // dimension in voxels, size in meters
-TSDFVolumeCPU::TSDFVolumeCPU(float _voxelSize, cv::Matx44f _pose, float _raycastStepFactor,
+TSDFVolumeCPU::TSDFVolumeCPU(float _voxelSize, Matx44f _pose, float _raycastStepFactor,
                              float _truncDist, WeightType _maxWeight, Vec3i _resolution,
                              bool zFirstMemOrder)
     : TSDFVolume(_voxelSize, _pose, _raycastStepFactor, _truncDist, _maxWeight, _resolution,
@@ -78,7 +78,7 @@
     });
 }
 
-TsdfVoxel TSDFVolumeCPU::at(const cv::Vec3i& volumeIdx) const
+TsdfVoxel TSDFVolumeCPU::at(const Vec3i& volumeIdx) const
 {
     //! Out of bounds
     if ((volumeIdx[0] >= volResolution.x || volumeIdx[0] < 0) ||
@@ -101,7 +101,7 @@
 #if !USE_INTRINSICS
 static const bool fixMissingData = false;
 
-static inline depthType bilinearDepth(const Depth& m, cv::Point2f pt)
+static inline depthType bilinearDepth(const Depth& m, Point2f pt)
 {
     const depthType defaultValue = qnan;
     if(pt.x < 0 || pt.x >= m.cols-1 ||
@@ -177,7 +177,7 @@
 
 struct IntegrateInvoker : ParallelLoopBody
 {
-    IntegrateInvoker(TSDFVolumeCPU& _volume, const Depth& _depth, const Intr& intrinsics, const cv::Matx44f& cameraPose,
+    IntegrateInvoker(TSDFVolumeCPU& _volume, const Depth& _depth, const Intr& intrinsics, const Matx44f& cameraPose,
                      float depthFactor) :
         ParallelLoopBody(),
         volume(_volume),
@@ -419,20 +419,15 @@
     TSDFVolumeCPU& volume;
     const Depth& depth;
     const Intr::Projector proj;
-    const cv::Affine3f vol2cam;
+    const Affine3f vol2cam;
     const float truncDistInv;
     const float dfac;
     TsdfVoxel* volDataStart;
 };
 
 // use depth instead of distance (optimization)
-<<<<<<< HEAD
-void TSDFVolumeCPU::integrate(InputArray _depth, float depthFactor, const cv::Affine3f& cameraPose,
+void TSDFVolumeCPU::integrate(InputArray _depth, float depthFactor, const Matx44f& cameraPose,
                               const Intr& intrinsics, const int frameId)
-=======
-void TSDFVolumeCPU::integrate(InputArray _depth, float depthFactor, const cv::Matx44f& cameraPose,
-                              const Intr& intrinsics)
->>>>>>> 80cdf41e
 {
     CV_TRACE_FUNCTION();
 
@@ -927,8 +922,8 @@
 };
 
 
-void TSDFVolumeCPU::raycast(const cv::Matx44f& cameraPose, const Intr& intrinsics, Size frameSize,
-                            cv::OutputArray _points, cv::OutputArray _normals) const
+void TSDFVolumeCPU::raycast(const Matx44f& cameraPose, const Intr& intrinsics, Size frameSize,
+                            OutputArray _points, OutputArray _normals) const
 {
     CV_TRACE_FUNCTION();
 
@@ -1122,7 +1117,7 @@
 ///////// GPU implementation /////////
 
 #ifdef HAVE_OPENCL
-TSDFVolumeGPU::TSDFVolumeGPU(float _voxelSize, cv::Matx44f _pose, float _raycastStepFactor, float _truncDist, int _maxWeight,
+TSDFVolumeGPU::TSDFVolumeGPU(float _voxelSize, Matx44f _pose, float _raycastStepFactor, float _truncDist, int _maxWeight,
                              Point3i _resolution) :
     TSDFVolume(_voxelSize, _pose, _raycastStepFactor, _truncDist, _maxWeight, _resolution, false)
 {
@@ -1143,28 +1138,24 @@
 
 // use depth instead of distance (optimization)
 void TSDFVolumeGPU::integrate(InputArray _depth, float depthFactor,
-<<<<<<< HEAD
-                              const cv::Affine3f& cameraPose, const Intr& intrinsics, const int frameId)
-=======
-                              const cv::Matx44f& cameraPose, const Intr& intrinsics)
->>>>>>> 80cdf41e
+                              const Matx44f& cameraPose, const Intr& intrinsics, const int frameId)
 {
     CV_TRACE_FUNCTION();
     CV_Assert(!_depth.empty());
 
     UMat depth = _depth.getUMat();
 
-    cv::String errorStr;
-    cv::String name           = "integrate";
+    String errorStr;
+    String name           = "integrate";
     ocl::ProgramSource source = ocl::rgbd::tsdf_oclsrc;
-    cv::String options        = "-cl-mad-enable";
+    String options        = "-cl-mad-enable";
     ocl::Kernel k;
     k.create(name.c_str(), source, options, &errorStr);
 
     if(k.empty())
         throw std::runtime_error("Failed to create kernel: " + errorStr);
 
-    cv::Affine3f vol2cam(Affine3f(cameraPose.inv()) * pose);
+    Affine3f vol2cam(Affine3f(cameraPose.inv()) * pose);
     float dfac = 1.f/depthFactor;
     Vec4i volResGpu(volResolution.x, volResolution.y, volResolution.z);
     Vec2f fxy(intrinsics.fx, intrinsics.fy), cxy(intrinsics.cx, intrinsics.cy);
@@ -1193,17 +1184,17 @@
 }
 
 
-void TSDFVolumeGPU::raycast(const cv::Matx44f& cameraPose, const Intr& intrinsics, Size frameSize,
-                            cv::OutputArray _points, cv::OutputArray _normals) const
+void TSDFVolumeGPU::raycast(const Matx44f& cameraPose, const Intr& intrinsics, Size frameSize,
+                            OutputArray _points, OutputArray _normals) const
 {
     CV_TRACE_FUNCTION();
 
     CV_Assert(frameSize.area() > 0);
 
-    cv::String errorStr;
-    cv::String name           = "raycast";
+    String errorStr;
+    String name           = "raycast";
     ocl::ProgramSource source = ocl::rgbd::tsdf_oclsrc;
-    cv::String options        = "-cl-mad-enable";
+    String options        = "-cl-mad-enable";
     ocl::Kernel k;
     k.create(name.c_str(), source, options, &errorStr);
 
@@ -1269,10 +1260,10 @@
         _normals.createSameSize(_points, POINT_TYPE);
         UMat normals = _normals.getUMat();
 
-        cv::String errorStr;
-        cv::String name           = "getNormals";
+        String errorStr;
+        String name           = "getNormals";
         ocl::ProgramSource source = ocl::rgbd::tsdf_oclsrc;
-        cv::String options        = "-cl-mad-enable";
+        String options        = "-cl-mad-enable";
         ocl::Kernel k;
         k.create(name.c_str(), source, options, &errorStr);
 
@@ -1317,9 +1308,9 @@
 
         ocl::Kernel kscan;
 
-        cv::String errorStr;
+        String errorStr;
         ocl::ProgramSource source = ocl::rgbd::tsdf_oclsrc;
-        cv::String options        = "-cl-mad-enable";
+        String options        = "-cl-mad-enable";
 
         kscan.create("scanSize", source, options, &errorStr);
 
@@ -1370,7 +1361,7 @@
             throw std::runtime_error("Failed to run kernel");
 
         Mat groupedSumCpu = groupedSum.getMat(ACCESS_READ);
-        int gpuSum        = (int)cv::sum(groupedSumCpu)[0];
+        int gpuSum        = (int)sum(groupedSumCpu)[0];
         // should be no CPU copies when new kernel is executing
         groupedSumCpu.release();
 
@@ -1426,26 +1417,26 @@
 
 #endif
 
-cv::Ptr<TSDFVolume> makeTSDFVolume(float _voxelSize, cv::Matx44f _pose, float _raycastStepFactor,
+Ptr<TSDFVolume> makeTSDFVolume(float _voxelSize, Matx44f _pose, float _raycastStepFactor,
                                    float _truncDist, int _maxWeight, Point3i _resolution)
 {
 #ifdef HAVE_OPENCL
-    if (cv::ocl::useOpenCL())
-        return cv::makePtr<TSDFVolumeGPU>(_voxelSize, _pose, _raycastStepFactor, _truncDist, _maxWeight,
+    if (ocl::useOpenCL())
+        return makePtr<TSDFVolumeGPU>(_voxelSize, _pose, _raycastStepFactor, _truncDist, _maxWeight,
                                           _resolution);
 #endif
-    return cv::makePtr<TSDFVolumeCPU>(_voxelSize, _pose, _raycastStepFactor, _truncDist, _maxWeight,
+    return makePtr<TSDFVolumeCPU>(_voxelSize, _pose, _raycastStepFactor, _truncDist, _maxWeight,
                                       _resolution);
 }
 
-cv::Ptr<TSDFVolume> makeTSDFVolume(const VolumeParams& _params)
+Ptr<TSDFVolume> makeTSDFVolume(const VolumeParams& _params)
 {
 #ifdef HAVE_OPENCL
-    if (cv::ocl::useOpenCL())
-        return cv::makePtr<TSDFVolumeGPU>(_params.voxelSize, _params.pose, _params.raycastStepFactor, _params.tsdfTruncDist, _params.maxWeight,
+    if (ocl::useOpenCL())
+        return makePtr<TSDFVolumeGPU>(_params.voxelSize, _params.pose, _params.raycastStepFactor, _params.tsdfTruncDist, _params.maxWeight,
                                           _params.resolution);
 #endif
-    return cv::makePtr<TSDFVolumeCPU>(_params.voxelSize, _params.pose, _params.raycastStepFactor, _params.tsdfTruncDist, _params.maxWeight,
+    return makePtr<TSDFVolumeCPU>(_params.voxelSize, _params.pose, _params.raycastStepFactor, _params.tsdfTruncDist, _params.maxWeight,
                                           _params.resolution);
 
 }
