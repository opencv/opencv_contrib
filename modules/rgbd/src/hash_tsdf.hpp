// This file is part of OpenCV project.
// It is subject to the license terms in the LICENSE file found in the top-level directory
// of this distribution and at http://opencv.org/license.html

#ifndef __OPENCV_HASH_TSDF_H__
#define __OPENCV_HASH_TSDF_H__

#include <opencv2/rgbd/volume.hpp>
#include <unordered_map>
#include <unordered_set>

#include "tsdf.hpp"

namespace cv
{
namespace kinfu
{
template<typename Derived>
class HashTSDFVolume : public Volume
{
   public:
    virtual ~HashTSDFVolume() = default;

    virtual void reset() override
    {
        Derived* derived = static_cast<Derived*>(this);
        derived->reset_();
    }

    virtual void integrate(InputArray _depth, float depthFactor, const Matx44f& cameraPose, const kinfu::Intr& intrinsics,
                           const int frameId = 0) override
    {
        Derived* derived = static_cast<Derived*>(this);
        derived->integrate_(_depth, depthFactor, cameraPose, intrinsics, frameId);
    }
    virtual void raycast(const Matx44f& cameraPose, const kinfu::Intr& intrinsics, const Size& frameSize, OutputArray points,
                         OutputArray normals) const override
    {
        const Derived* derived = static_cast<const Derived*>(this);
        derived->raycast_(cameraPose, intrinsics, frameSize, points, normals);
    }
    virtual void fetchNormals(InputArray points, OutputArray _normals) const override
    {
        const Derived* derived = static_cast<const Derived*>(this);
        derived->fetchNormals_(points, _normals);
    }
    virtual void fetchPointsNormals(OutputArray points, OutputArray normals) const override
    {
        const Derived* derived = static_cast<const Derived*>(this);
        derived->fetchPointsNormals_(points, normals);
    }
    inline size_t getTotalVolumeUnits() const { return static_cast<const Derived*>(this)->getTotalVolumeUnits_(); }
    inline int getVisibleBlocks(int currFrameId, int frameThreshold) const
    {
        return static_cast<const Derived*>(this)->getVisibleBlocks_(currFrameId, frameThreshold);
    }

    inline TsdfVoxel at(const Vec3i& volumeIdx) const
    {
        const Derived* derived = static_cast<const Derived*>(this);
        return derived->at_(volumeIdx);
    }
    //! Return the voxel given the point in volume coordinate system i.e., (metric scale 1 unit =
    //! 1m)
    inline TsdfVoxel at(const Point3f& point) const
    {
        const Derived* derived = static_cast<const Derived*>(this);
        return derived->at_(point);
    }

    inline TsdfType interpolateVoxel(const Point3f& point) const
    {
        const Derived* derived = static_cast<const Derived*>(this);
        return derived->interpolateVoxel_(point);
    }
    inline Point3f getNormalVoxel(const Point3f& point) const
    {
        const Derived* derived = static_cast<const Derived*>(this);
        return derived->getNormalVoxel_(point);
    }

    //! Utility functions for coordinate transformations
    inline Vec3i volumeToVolumeUnitIdx(const Point3f& point) const
    {
        return static_cast<const Derived*>(this)->volumeToVolumeUnitIdx_(point);
    }
    inline Point3f volumeUnitIdxToVolume(const Vec3i& volumeUnitIdx) const
    {
        return static_cast<const Derived*>(this)->volumeUnitIdxToVolume_(volumeUnitIdx);
    }

    inline Point3f voxelCoordToVolume(const Vec3i& voxelIdx) const
    {
        return static_cast<const Derived*>(this)->voxelCoordToVolume_(voxelIdx);
    }
    inline Vec3i volumeToVoxelCoord(const Point3f& point) const { return static_cast<const Derived*>(this)->volumeToVoxelCoord_(point); }

   public:
    int maxWeight;
    float truncDist;
    float truncateThreshold;
    int volumeUnitResolution;
    float volumeUnitSize;
    bool zFirstMemOrder;

   protected:
    //! dimension in voxels, size in meters
    //! Use fixed volume cuboid
    //! Can be only called by derived class
    HashTSDFVolume(float _voxelSize, Matx44f _pose, float _raycastStepFactor, float _truncDist, int _maxWeight,
                   float _truncateThreshold, int _volumeUnitRes, bool zFirstMemOrder = true);
    friend Derived;
};

struct VolumeUnit
{
    VolumeUnit() : pVolume(nullptr){};
    ~VolumeUnit() = default;

    Ptr<TSDFVolume> pVolume;
    int lastVisibleIndex = 0;
    bool isActive;
};

//! Spatial hashing
struct tsdf_hash
{
    size_t operator()(const Vec3i& x) const noexcept
    {
        size_t seed                     = 0;
        constexpr uint32_t GOLDEN_RATIO = 0x9e3779b9;
        for (uint16_t i = 0; i < 3; i++)
        {
            seed ^= std::hash<int>()(x[i]) + GOLDEN_RATIO + (seed << 6) + (seed >> 2);
        }
        return seed;
    }
};

typedef std::unordered_set<Vec3i, tsdf_hash> VolumeUnitIndexSet;
typedef std::unordered_map<Vec3i, VolumeUnit, tsdf_hash> VolumeUnitMap;

class HashTSDFVolumeCPU : public HashTSDFVolume<HashTSDFVolumeCPU>
{
    typedef HashTSDFVolume<HashTSDFVolumeCPU> Base;

   public:
    // dimension in voxels, size in meters
    HashTSDFVolumeCPU(float _voxelSize, Matx44f _pose, float _raycastStepFactor, float _truncDist, int _maxWeight,
                      float _truncateThreshold, int _volumeUnitRes, bool zFirstMemOrder = true);

    HashTSDFVolumeCPU(const VolumeParams& _volumeParams, bool zFirstMemOrder = true);

    void integrate_(InputArray _depth, float depthFactor, const Matx44f& cameraPose, const kinfu::Intr& intrinsics,
                    const int frameId = 0);
    void raycast_(const Matx44f& cameraPose, const kinfu::Intr& intrinsics, const Size& frameSize, OutputArray points,
                  OutputArray normals) const;

    void fetchNormals_(InputArray points, OutputArray _normals) const;
    void fetchPointsNormals_(OutputArray points, OutputArray normals) const;

    void reset_();
    size_t getTotalVolumeUnits_() const { return volumeUnits.size(); }
    int getVisibleBlocks_(int currFrameId, int frameThreshold) const;

    //! Return the voxel given the voxel index in the universal volume (1 unit = 1 voxel_length)
    TsdfVoxel at_(const Vec3i& volumeIdx) const;

    //! Return the voxel given the point in volume coordinate system i.e., (metric scale 1 unit =
    //! 1m)
    TsdfVoxel at_(const Point3f& point) const;

<<<<<<< HEAD
    TsdfType interpolateVoxel_(const Point3f& point) const;

    Point3f getNormalVoxel_(const Point3f& point) const;
=======
    float interpolateVoxelPoint(const Point3f& point) const;
    inline float interpolateVoxel(const cv::Point3f& point) const;
    Point3f getNormalVoxel(cv::Point3f p) const;
>>>>>>> 74d01171

    //! Utility functions for coordinate transformations
    Vec3i volumeToVolumeUnitIdx_(const Point3f& point) const;
    Point3f volumeUnitIdxToVolume_(const Vec3i& volumeUnitIdx) const;

    Point3f voxelCoordToVolume_(const Vec3i& voxelIdx) const;
    Vec3i volumeToVoxelCoord_(const Point3f& point) const;

   public:
    //! Hashtable of individual smaller volume units
    VolumeUnitMap volumeUnits;
};

template<typename T>
Ptr<HashTSDFVolume<T>> makeHashTSDFVolume(const VolumeParams& _volumeParams)
{
    return makePtr<T>(_volumeParams);
}

template<typename T>
Ptr<HashTSDFVolume<T>> makeHashTSDFVolume(float _voxelSize, Matx44f _pose, float _raycastStepFactor, float _truncDist,
                                          int _maxWeight, float truncateThreshold, int volumeUnitResolution = 16)
{
    return makePtr<T>(_voxelSize, _pose, _raycastStepFactor, _truncDist, _maxWeight, truncateThreshold,
                      volumeUnitResolution);
}
}  // namespace kinfu
}  // namespace cv
#endif<|MERGE_RESOLUTION|>--- conflicted
+++ resolved
@@ -68,7 +68,13 @@
         return derived->at_(point);
     }
 
-    inline TsdfType interpolateVoxel(const Point3f& point) const
+    inline float interpolateVoxelPoint(const Point3f& point) const
+    {
+        const Derived* derived = static_cast<const Derived*>(this);
+        return derived->interpolateVoxelPoint_(point);
+    }
+
+    inline float interpolateVoxel_(const cv::Point3f& point) const
     {
         const Derived* derived = static_cast<const Derived*>(this);
         return derived->interpolateVoxel_(point);
@@ -170,15 +176,9 @@
     //! 1m)
     TsdfVoxel at_(const Point3f& point) const;
 
-<<<<<<< HEAD
-    TsdfType interpolateVoxel_(const Point3f& point) const;
-
-    Point3f getNormalVoxel_(const Point3f& point) const;
-=======
-    float interpolateVoxelPoint(const Point3f& point) const;
-    inline float interpolateVoxel(const cv::Point3f& point) const;
-    Point3f getNormalVoxel(cv::Point3f p) const;
->>>>>>> 74d01171
+    float interpolateVoxelPoint_(const Point3f& point) const;
+    float interpolateVoxel_(const cv::Point3f& point) const;
+    Point3f getNormalVoxel_(const cv::Point3f& p) const;
 
     //! Utility functions for coordinate transformations
     Vec3i volumeToVolumeUnitIdx_(const Point3f& point) const;
