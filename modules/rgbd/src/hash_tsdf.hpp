--- conflicted
+++ resolved
@@ -19,15 +19,6 @@
 class HashTSDFVolume : public Volume
 {
    public:
-<<<<<<< HEAD
-=======
-    // dimension in voxels, size in meters
-    //! Use fixed volume cuboid
-    HashTSDFVolume(float _voxelSize, cv::Matx44f _pose, float _raycastStepFactor, float _truncDist,
-                   int _maxWeight, float _truncateThreshold, int _volumeUnitRes,
-                   bool zFirstMemOrder = true);
-
->>>>>>> 80cdf41e
     virtual ~HashTSDFVolume() = default;
 
     virtual void reset() override
@@ -36,80 +27,73 @@
         derived->reset_();
     }
 
-    virtual void integrate(InputArray _depth, float depthFactor, const cv::Affine3f& cameraPose,
-                           const cv::kinfu::Intr& intrinsics, const int frameId = 0) override
+    virtual void integrate(InputArray _depth, float depthFactor, const Matx44f& cameraPose, const kinfu::Intr& intrinsics,
+                           const int frameId = 0) override
     {
         Derived* derived = static_cast<Derived*>(this);
         derived->integrate_(_depth, depthFactor, cameraPose, intrinsics, frameId);
     }
-    virtual void raycast(const cv::Affine3f& cameraPose, const cv::kinfu::Intr& intrinsics,
-                         cv::Size frameSize, cv::OutputArray points,
-                         cv::OutputArray normals) const override
+    virtual void raycast(const Matx44f& cameraPose, const kinfu::Intr& intrinsics, Size frameSize, OutputArray points,
+                         OutputArray normals) const override
     {
         const Derived* derived = static_cast<const Derived*>(this);
         derived->raycast_(cameraPose, intrinsics, frameSize, points, normals);
     }
-    virtual void fetchNormals(cv::InputArray points, cv::OutputArray _normals) const override
+    virtual void fetchNormals(InputArray points, OutputArray _normals) const override
     {
         const Derived* derived = static_cast<const Derived*>(this);
         derived->fetchNormals_(points, _normals);
     }
-    virtual void fetchPointsNormals(cv::OutputArray points, cv::OutputArray normals) const override
+    virtual void fetchPointsNormals(OutputArray points, OutputArray normals) const override
     {
         const Derived* derived = static_cast<const Derived*>(this);
         derived->fetchPointsNormals_(points, normals);
     }
-    size_t getTotalVolumeUnits() const
-    {
-        return static_cast<const Derived*>(this)->getTotalVolumeUnits_();
-    }
+    size_t getTotalVolumeUnits() const { return static_cast<const Derived*>(this)->getTotalVolumeUnits_(); }
     int getVisibleBlocks(int currFrameId, int frameThreshold) const
     {
         return static_cast<const Derived*>(this)->getVisibleBlocks_(currFrameId, frameThreshold);
     }
 
-    TsdfVoxel at(const cv::Vec3i& volumeIdx) const
+    TsdfVoxel at(const Vec3i& volumeIdx) const
     {
         const Derived* derived = static_cast<const Derived*>(this);
         return derived->at_(volumeIdx);
     }
     //! Return the voxel given the point in volume coordinate system i.e., (metric scale 1 unit =
     //! 1m)
-    virtual TsdfVoxel at(const cv::Point3f& point) const
+    virtual TsdfVoxel at(const Point3f& point) const
     {
         const Derived* derived = static_cast<const Derived*>(this);
         return derived->at_(point);
     }
 
-    inline TsdfType interpolateVoxel(const cv::Point3f& point) const
+    inline TsdfType interpolateVoxel(const Point3f& point) const
     {
         const Derived* derived = static_cast<const Derived*>(this);
         return derived->interpolateVoxel_(point);
     }
-    Point3f getNormalVoxel(cv::Point3f p) const
+    Point3f getNormalVoxel(Point3f p) const
     {
         const Derived* derived = static_cast<const Derived*>(this);
         return derived->getNormalVoxel_(p);
     }
 
     //! Utility functions for coordinate transformations
-    cv::Vec3i volumeToVolumeUnitIdx(cv::Point3f point) const
+    Vec3i volumeToVolumeUnitIdx(Point3f point) const
     {
         return static_cast<const Derived*>(this)->volumeToVolumeUnitIdx_(point);
     }
-    cv::Point3f volumeUnitIdxToVolume(cv::Vec3i volumeUnitIdx) const
+    Point3f volumeUnitIdxToVolume(Vec3i volumeUnitIdx) const
     {
         return static_cast<const Derived*>(this)->volumeUnitIdxToVolume_(volumeUnitIdx);
     }
 
-    cv::Point3f voxelCoordToVolume(cv::Vec3i voxelIdx) const
+    Point3f voxelCoordToVolume(Vec3i voxelIdx) const
     {
         return static_cast<const Derived*>(this)->voxelCoordToVolume_(voxelIdx);
     }
-    cv::Vec3i volumeToVoxelCoord(cv::Point3f point) const
-    {
-        return static_cast<const Derived*>(this)->volumeToVoxelCoord_(point);
-    }
+    Vec3i volumeToVoxelCoord(Point3f point) const { return static_cast<const Derived*>(this)->volumeToVoxelCoord_(point); }
 
    public:
     int maxWeight;
@@ -123,9 +107,8 @@
     //! dimension in voxels, size in meters
     //! Use fixed volume cuboid
     //! Can be only called by derived class
-    HashTSDFVolume(float _voxelSize, cv::Affine3f _pose, float _raycastStepFactor, float _truncDist,
-                   int _maxWeight, float _truncateThreshold, int _volumeUnitRes,
-                   bool zFirstMemOrder = true);
+    HashTSDFVolume(float _voxelSize, Matx44f _pose, float _raycastStepFactor, float _truncDist, int _maxWeight,
+                   float _truncateThreshold, int _volumeUnitRes, bool zFirstMemOrder = true);
     friend Derived;
 };
 
@@ -134,7 +117,7 @@
     VolumeUnit() : pVolume(nullptr){};
     ~VolumeUnit() = default;
 
-    cv::Ptr<TSDFVolume> pVolume;
+    Ptr<TSDFVolume> pVolume;
     int lastVisibleIndex = 0;
     bool isActive;
 };
@@ -142,7 +125,7 @@
 //! Spatial hashing
 struct tsdf_hash
 {
-    size_t operator()(const cv::Vec3i& x) const noexcept
+    size_t operator()(const Vec3i& x) const noexcept
     {
         size_t seed                     = 0;
         constexpr uint32_t GOLDEN_RATIO = 0x9e3779b9;
@@ -154,8 +137,8 @@
     }
 };
 
-typedef std::unordered_set<cv::Vec3i, tsdf_hash> VolumeUnitIndexSet;
-typedef std::unordered_map<cv::Vec3i, VolumeUnit, tsdf_hash> VolumeUnitMap;
+typedef std::unordered_set<Vec3i, tsdf_hash> VolumeUnitIndexSet;
+typedef std::unordered_map<Vec3i, VolumeUnit, tsdf_hash> VolumeUnitMap;
 
 class HashTSDFVolumeCPU : public HashTSDFVolume<HashTSDFVolumeCPU>
 {
@@ -163,69 +146,51 @@
 
    public:
     // dimension in voxels, size in meters
-    HashTSDFVolumeCPU(float _voxelSize, cv::Matx44f _pose, float _raycastStepFactor,
-                      float _truncDist, int _maxWeight, float _truncateThreshold,
-                      int _volumeUnitRes, bool zFirstMemOrder = true);
+    HashTSDFVolumeCPU(float _voxelSize, Matx44f _pose, float _raycastStepFactor, float _truncDist, int _maxWeight,
+                      float _truncateThreshold, int _volumeUnitRes, bool zFirstMemOrder = true);
 
-<<<<<<< HEAD
     HashTSDFVolumeCPU(const VolumeParams& _volumeParams, bool zFirstMemOrder = true);
 
-    void integrate_(InputArray _depth, float depthFactor, const cv::Affine3f& cameraPose,
-                    const cv::kinfu::Intr& intrinsics, const int frameId = 0);
-    void raycast_(const cv::Affine3f& cameraPose, const cv::kinfu::Intr& intrinsics,
-                  cv::Size frameSize, cv::OutputArray points, cv::OutputArray normals) const;
-=======
-    virtual void integrate(InputArray _depth, float depthFactor, const cv::Matx44f& cameraPose,
-                           const cv::kinfu::Intr& intrinsics) override;
-    virtual void raycast(const cv::Matx44f& cameraPose, const cv::kinfu::Intr& intrinsics,
-                         cv::Size frameSize, cv::OutputArray points,
-                         cv::OutputArray normals) const override;
->>>>>>> 80cdf41e
+    void integrate_(InputArray _depth, float depthFactor, const Matx44f& cameraPose, const kinfu::Intr& intrinsics,
+                    const int frameId = 0);
+    void raycast_(const Matx44f& cameraPose, const kinfu::Intr& intrinsics, Size frameSize, OutputArray points,
+                  OutputArray normals) const;
 
-    void fetchNormals_(cv::InputArray points, cv::OutputArray _normals) const;
-    void fetchPointsNormals_(cv::OutputArray points, cv::OutputArray normals) const;
+    void fetchNormals_(InputArray points, OutputArray _normals) const;
+    void fetchPointsNormals_(OutputArray points, OutputArray normals) const;
 
     void reset_();
     size_t getTotalVolumeUnits_() const { return volumeUnits.size(); }
     int getVisibleBlocks_(int currFrameId, int frameThreshold) const;
 
     //! Return the voxel given the voxel index in the universal volume (1 unit = 1 voxel_length)
-    TsdfVoxel at_(const cv::Vec3i& volumeIdx) const;
+    TsdfVoxel at_(const Vec3i& volumeIdx) const;
 
     //! Return the voxel given the point in volume coordinate system i.e., (metric scale 1 unit =
     //! 1m)
-    TsdfVoxel at_(const cv::Point3f& point) const;
+    TsdfVoxel at_(const Point3f& point) const;
 
-    inline TsdfType interpolateVoxel_(const cv::Point3f& point) const;
-    Point3f getNormalVoxel_(cv::Point3f p) const;
+    inline TsdfType interpolateVoxel_(const Point3f& point) const;
+    Point3f getNormalVoxel_(Point3f p) const;
 
     //! Utility functions for coordinate transformations
-    cv::Vec3i volumeToVolumeUnitIdx_(cv::Point3f point) const;
-    cv::Point3f volumeUnitIdxToVolume_(cv::Vec3i volumeUnitIdx) const;
+    Vec3i volumeToVolumeUnitIdx_(Point3f point) const;
+    Point3f volumeUnitIdxToVolume_(Vec3i volumeUnitIdx) const;
 
-    cv::Point3f voxelCoordToVolume_(cv::Vec3i voxelIdx) const;
-    cv::Vec3i volumeToVoxelCoord_(cv::Point3f point) const;
+    Point3f voxelCoordToVolume_(Vec3i voxelIdx) const;
+    Vec3i volumeToVoxelCoord_(Point3f point) const;
 
    public:
     //! Hashtable of individual smaller volume units
     VolumeUnitMap volumeUnits;
 };
-<<<<<<< HEAD
 template<typename T>
-cv::Ptr<HashTSDFVolume<T>> makeHashTSDFVolume(float _voxelSize, cv::Affine3f _pose,
-                                              float _raycastStepFactor, float _truncDist,
-                                              int _maxWeight, float truncateThreshold,
-                                              int volumeUnitResolution = 16)
+Ptr<HashTSDFVolume<T>> makeHashTSDFVolume(float _voxelSize, Matx44f _pose, float _raycastStepFactor, float _truncDist,
+                                          int _maxWeight, float truncateThreshold, int volumeUnitResolution = 16)
 {
-    return cv::makePtr<T>(_voxelSize, _pose, _raycastStepFactor, _truncDist, _maxWeight,
-                          truncateThreshold, volumeUnitResolution);
+    return makePtr<T>(_voxelSize, _pose, _raycastStepFactor, _truncDist, _maxWeight, truncateThreshold,
+                      volumeUnitResolution);
 }
-=======
-cv::Ptr<HashTSDFVolume> makeHashTSDFVolume(float _voxelSize, cv::Matx44f _pose,
-                                           float _raycastStepFactor, float _truncDist,
-                                           int _maxWeight, float truncateThreshold,
-                                           int volumeUnitResolution = 16);
->>>>>>> 80cdf41e
 }  // namespace kinfu
 }  // namespace cv
 #endif