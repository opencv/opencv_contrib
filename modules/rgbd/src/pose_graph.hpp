#ifndef OPENCV_RGBD_GRAPH_NODE_H
#define OPENCV_RGBD_GRAPH_NODE_H

#include <map>
#include <unordered_map>

#include "opencv2/core/affine.hpp"
#if defined(HAVE_EIGEN)
#include <Eigen/Core>
#include <Eigen/Geometry>
#include "opencv2/core/eigen.hpp"
#endif

#if defined(CERES_FOUND)
#include <ceres/ceres.h>
#endif

namespace cv
{
namespace kinfu
{
/*! \class GraphNode
 *  \brief Defines a node/variable that is optimizable in a posegraph
 *
 *  Detailed description
 */
#if defined(HAVE_EIGEN)
struct Pose3d
{
    EIGEN_MAKE_ALIGNED_OPERATOR_NEW

    Eigen::Vector3d t;
    Eigen::Quaterniond r;

    Pose3d()
    {
        t.setZero();
        r.setIdentity();
    };
    Pose3d(const Eigen::Matrix3d& rotation, const Eigen::Vector3d& translation)
        : t(translation), r(Eigen::Quaterniond(rotation))
    {
        normalizeRotation();
    }

    Pose3d(const Matx33d& rotation, const Vec3d& translation)
    {
        Eigen::Matrix3d R;
        cv2eigen(rotation, R);
        cv2eigen(translation, t);
        r = Eigen::Quaterniond(R);
        normalizeRotation();
    }

    explicit Pose3d(const Matx44f& pose)
    {
        Matx33d rotation(pose.val[0], pose.val[1], pose.val[2], pose.val[4], pose.val[5],
                         pose.val[6], pose.val[8], pose.val[9], pose.val[10]);
        Vec3d translation(pose.val[3], pose.val[7], pose.val[11]);
        Pose3d(rotation, translation);
    }

    // NOTE: Eigen overloads quaternion multiplication appropriately
    inline Pose3d operator*(const Pose3d& otherPose) const
    {
        Pose3d out(*this);
        out.t += r * otherPose.t;
        out.r *= otherPose.r;
        out.normalizeRotation();
        return out;
    }

    inline Pose3d& operator*=(const Pose3d& otherPose)
    {
        t += otherPose.t;
        r *= otherPose.r;
        normalizeRotation();
        return *this;
    }

    inline Pose3d inverse() const
    {
        Pose3d out;
        out.r = r.conjugate();
        out.t = out.r * (t * -1.0);
        return out;
    }

    inline void normalizeRotation()
    {
        if (r.w() < 0)
            r.coeffs() *= -1.0;
        r.normalize();
    }
};

struct PoseGraphNode
{
   public:
    explicit PoseGraphNode(int _nodeId, const Affine3f& _pose)
        : nodeId(_nodeId), isFixed(false), pose(_pose)
    {
#if defined(HAVE_EIGEN)
        se3Pose = Pose3d(_pose.rotation(), _pose.translation());
#endif
    }
    virtual ~PoseGraphNode() = default;

    int getId() const { return nodeId; }
    inline Affine3f getPose() const
    {
        return pose;
    }
    void setPose(const Affine3f& _pose)
<<<<<<< HEAD
    {
        pose = _pose;
#if defined(HAVE_EIGEN)
        se3Pose = Pose3d(pose.rotation(), pose.translation());
#endif
    }
#if defined(HAVE_EIGEN)
    void setPose(const Pose3d& _pose)
    {
=======
    {
        pose = _pose;
#if defined(HAVE_EIGEN)
        se3Pose = Pose3d(pose.rotation(), pose.translation());
#endif
    }
#if defined(HAVE_EIGEN)
    void setPose(const Pose3d& _pose)
    {
>>>>>>> 386b2aca
        se3Pose = _pose;
        const Eigen::Matrix3d& rotation    = se3Pose.r.toRotationMatrix();
        const Eigen::Vector3d& translation = se3Pose.t;
        Matx33d rot;
        Vec3d trans;
        eigen2cv(rotation, rot);
        eigen2cv(translation, trans);
        Affine3d poseMatrix(rot, trans);
        pose = poseMatrix;
    }
#endif
    void setFixed(bool val = true) { isFixed = val; }
    bool isPoseFixed() const { return isFixed; }

   public:
    int nodeId;
    bool isFixed;
    Affine3f pose;
#if defined(HAVE_EIGEN)
    Pose3d se3Pose;
#endif
};

/*! \class PoseGraphEdge
 *  \brief Defines the constraints between two PoseGraphNodes
 *
 *  Detailed description
 */
struct PoseGraphEdge
{
   public:
    PoseGraphEdge(int _sourceNodeId, int _targetNodeId, const Affine3f& _transformation,
                  const Matx66f& _information = Matx66f::eye())
        : sourceNodeId(_sourceNodeId),
          targetNodeId(_targetNodeId),
          transformation(_transformation),
          information(_information)
    {
    }
    virtual ~PoseGraphEdge() = default;

    int getSourceNodeId() const { return sourceNodeId; }
    int getTargetNodeId() const { return targetNodeId; }

    bool operator==(const PoseGraphEdge& edge)
    {
        if ((edge.getSourceNodeId() == sourceNodeId && edge.getTargetNodeId() == targetNodeId) ||
            (edge.getSourceNodeId() == targetNodeId && edge.getTargetNodeId() == sourceNodeId))
            return true;
        return false;
    }

   public:
    int sourceNodeId;
    int targetNodeId;
    Affine3f transformation;
    Matx66f information;
};

//! @brief Reference: A tutorial on SE(3) transformation parameterizations and on-manifold
//! optimization Jose Luis Blanco Compactly represents the jacobian of the SE3 generator
// clang-format off
/* static const std::array<Matx44f, 6> generatorJacobian = { */
/*     // alpha */
/*     Matx44f(0, 0,  0, 0, */
/*             0, 0, -1, 0, */
/*             0, 1,  0, 0, */
/*             0, 0,  0, 0), */
/*     // beta */
/*     Matx44f( 0, 0, 1, 0, */
/*              0, 0, 0, 0, */
/*             -1, 0, 0, 0, */
/*              0, 0, 0, 0), */
/*     // gamma */
/*     Matx44f(0, -1, 0, 0, */
/*             1,  0, 0, 0, */
/*             0,  0, 0, 0, */
/*             0,  0, 0, 0), */
/*     // x */
/*     Matx44f(0, 0, 0, 1, */
/*             0, 0, 0, 0, */
/*             0, 0, 0, 0, */
/*             0, 0, 0, 0), */
/*     // y */
/*     Matx44f(0, 0, 0, 0, */
/*             0, 0, 0, 1, */
/*             0, 0, 0, 0, */
/*             0, 0, 0, 0), */
/*     // z */
/*     Matx44f(0, 0, 0, 0, */
/*             0, 0, 0, 0, */
/*             0, 0, 0, 1, */
/*             0, 0, 0, 0) */
/* }; */
// clang-format on

class PoseGraph
{
   public:
    typedef std::vector<PoseGraphNode> NodeVector;
    typedef std::vector<PoseGraphEdge> EdgeVector;

    explicit PoseGraph(){};
    virtual ~PoseGraph() = default;

    //! PoseGraph can be copied/cloned
    PoseGraph(const PoseGraph& _poseGraph) = default;
    PoseGraph& operator=(const PoseGraph& _poseGraph) = default;

    void addNode(const PoseGraphNode& node) { nodes.push_back(node); }
    void addEdge(const PoseGraphEdge& edge) { edges.push_back(edge); }

    bool nodeExists(int nodeId) const
    {
        return std::find_if(nodes.begin(), nodes.end(), [nodeId](const PoseGraphNode& currNode) {
                   return currNode.getId() == nodeId;
               }) != nodes.end();
    }

    bool isValid() const;

    int getNumNodes() const { return int(nodes.size()); }
    int getNumEdges() const { return int(edges.size()); }

   public:
    NodeVector nodes;
    EdgeVector edges;
};
#endif
namespace Optimizer
{
void optimizeCeres(PoseGraph& poseGraph);

#if defined(CERES_FOUND)
void createOptimizationProblem(PoseGraph& poseGraph, ceres::Problem& problem);

//! Error Functor required for Ceres to obtain an auto differentiable cost function
class Pose3dErrorFunctor
{
   public:
    EIGEN_MAKE_ALIGNED_OPERATOR_NEW
    Pose3dErrorFunctor(const Pose3d& _poseMeasurement, const Matx66d& _sqrtInformation)
        : poseMeasurement(_poseMeasurement)
    {
        cv2eigen(_sqrtInformation, sqrtInfo);
    }
    Pose3dErrorFunctor(const Pose3d& _poseMeasurement,
                       const Eigen::Matrix<double, 6, 6>& _sqrtInformation)
        : poseMeasurement(_poseMeasurement), sqrtInfo(_sqrtInformation)
    {
    }

    template<typename T>
    bool operator()(const T* const _pSourceTrans, const T* const _pSourceQuat,
                    const T* const _pTargetTrans, const T* const _pTargetQuat, T* _pResidual) const
    {
        Eigen::Map<const Eigen::Matrix<T, 3, 1>> sourceTrans(_pSourceTrans);
        Eigen::Map<const Eigen::Matrix<T, 3, 1>> targetTrans(_pTargetTrans);
        Eigen::Map<const Eigen::Quaternion<T>> sourceQuat(_pSourceQuat);
        Eigen::Map<const Eigen::Quaternion<T>> targetQuat(_pTargetQuat);
        Eigen::Map<Eigen::Matrix<T, 6, 1>> residual(_pResidual);

        Eigen::Quaternion<T> targetQuatInv = targetQuat.conjugate();

        Eigen::Quaternion<T> relativeQuat    = targetQuatInv * sourceQuat;
        Eigen::Matrix<T, 3, 1> relativeTrans = targetQuatInv * (targetTrans - sourceTrans);

        //! Definition should actually be relativeQuat * poseMeasurement.r.conjugate()
        Eigen::Quaternion<T> deltaRot =
            poseMeasurement.r.template cast<T>() * relativeQuat.conjugate();

        residual.template block<3, 1>(0, 0) = relativeTrans - poseMeasurement.t.template cast<T>();
        residual.template block<3, 1>(3, 0) = T(2.0) * deltaRot.vec();

        residual.applyOnTheLeft(sqrtInfo.template cast<T>());

        return true;
    }

    static ceres::CostFunction* create(const Pose3d& _poseMeasurement,
                                       const Matx66f& _sqrtInformation)
    {
        return new ceres::AutoDiffCostFunction<Pose3dErrorFunctor, 6, 3, 4, 3, 4>(
            new Pose3dErrorFunctor(_poseMeasurement, _sqrtInformation));
    }

   private:
    const Pose3d poseMeasurement;
    Eigen::Matrix<double, 6, 6> sqrtInfo;
};
#endif

}  // namespace Optimizer

}  // namespace kinfu
}  // namespace cv
#endif /* ifndef OPENCV_RGBD_GRAPH_NODE_H */<|MERGE_RESOLUTION|>--- conflicted
+++ resolved
@@ -112,7 +112,6 @@
         return pose;
     }
     void setPose(const Affine3f& _pose)
-<<<<<<< HEAD
     {
         pose = _pose;
 #if defined(HAVE_EIGEN)
@@ -122,17 +121,6 @@
 #if defined(HAVE_EIGEN)
     void setPose(const Pose3d& _pose)
     {
-=======
-    {
-        pose = _pose;
-#if defined(HAVE_EIGEN)
-        se3Pose = Pose3d(pose.rotation(), pose.translation());
-#endif
-    }
-#if defined(HAVE_EIGEN)
-    void setPose(const Pose3d& _pose)
-    {
->>>>>>> 386b2aca
         se3Pose = _pose;
         const Eigen::Matrix3d& rotation    = se3Pose.r.toRotationMatrix();
         const Eigen::Vector3d& translation = se3Pose.t;
