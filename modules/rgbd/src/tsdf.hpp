// This file is part of OpenCV project.
// It is subject to the license terms in the LICENSE file found in the top-level directory
// of this distribution and at http://opencv.org/license.html

// This code is also subject to the license terms in the LICENSE_KinectFusion.md file found in this module's directory

#ifndef __OPENCV_KINFU_TSDF_H__
#define __OPENCV_KINFU_TSDF_H__

#include <opencv2/rgbd/volume.hpp>

#include "kinfu_frame.hpp"
#include "utils.hpp"

namespace cv
{
namespace kinfu
{
// TODO: Optimization possible:
// * TsdfType can be FP16
// * WeightType can be uint16
typedef float TsdfType;
typedef int WeightType;

struct TsdfVoxel
{
    TsdfType tsdf;
    WeightType weight;
};
typedef Vec<uchar, sizeof(TsdfVoxel)> VecTsdfVoxel;

class TSDFVolume : public Volume
{
   public:
    // dimension in voxels, size in meters
    TSDFVolume(float _voxelSize, cv::Matx44f _pose, float _raycastStepFactor, float _truncDist,
               int _maxWeight, Point3i _resolution, bool zFirstMemOrder = true);
    virtual ~TSDFVolume() = default;

   public:
    Point3i volResolution;
    WeightType maxWeight;

    Point3f volSize;
    float truncDist;
    Vec4i volDims;
    Vec8i neighbourCoords;
};

class TSDFVolumeCPU : public TSDFVolume
{
   public:
    // dimension in voxels, size in meters
    TSDFVolumeCPU(float _voxelSize, cv::Matx44f _pose, float _raycastStepFactor, float _truncDist,
                  WeightType _maxWeight, Vec3i _resolution, bool zFirstMemOrder = true);

<<<<<<< HEAD
    virtual void integrate(InputArray _depth, float depthFactor, const cv::Affine3f& cameraPose,
                           const cv::kinfu::Intr& intrinsics, const int frameId = 0) override;
    virtual void raycast(const cv::Affine3f& cameraPose, const cv::kinfu::Intr& intrinsics,
=======
    virtual void integrate(InputArray _depth, float depthFactor, const cv::Matx44f& cameraPose,
                           const cv::kinfu::Intr& intrinsics) override;
    virtual void raycast(const cv::Matx44f& cameraPose, const cv::kinfu::Intr& intrinsics,
>>>>>>> 80cdf41e
                         cv::Size frameSize, cv::OutputArray points,
                         cv::OutputArray normals) const override;

    virtual void fetchNormals(cv::InputArray points, cv::OutputArray _normals) const override;
    virtual void fetchPointsNormals(cv::OutputArray points, cv::OutputArray normals) const override;

    virtual void reset() override;
    virtual TsdfVoxel at(const cv::Vec3i& volumeIdx) const;

    TsdfType interpolateVoxel(cv::Point3f p) const;
    Point3f getNormalVoxel(cv::Point3f p) const;

#if USE_INTRINSICS
    TsdfType interpolateVoxel(const v_float32x4& p) const;
    v_float32x4 getNormalVoxel(const v_float32x4& p) const;
#endif

    // See zFirstMemOrder arg of parent class constructor
    // for the array layout info
    // Consist of Voxel elements
    Mat volume;
};

#ifdef HAVE_OPENCL
class TSDFVolumeGPU : public TSDFVolume
{
   public:
    // dimension in voxels, size in meters
    TSDFVolumeGPU(float _voxelSize, cv::Matx44f _pose, float _raycastStepFactor, float _truncDist,
                  int _maxWeight, Point3i _resolution);

<<<<<<< HEAD
    virtual void integrate(InputArray _depth, float depthFactor, const cv::Affine3f& cameraPose,
                           const cv::kinfu::Intr& intrinsics, const int frameId = 0) override;
    virtual void raycast(const cv::Affine3f& cameraPose, const cv::kinfu::Intr& intrinsics,
=======
    virtual void integrate(InputArray _depth, float depthFactor, const cv::Matx44f& cameraPose,
                           const cv::kinfu::Intr& intrinsics) override;
    virtual void raycast(const cv::Matx44f& cameraPose, const cv::kinfu::Intr& intrinsics,
>>>>>>> 80cdf41e
                         cv::Size frameSize, cv::OutputArray _points,
                         cv::OutputArray _normals) const override;

    virtual void fetchPointsNormals(cv::OutputArray points, cv::OutputArray normals) const override;
    virtual void fetchNormals(cv::InputArray points, cv::OutputArray normals) const override;

    virtual void reset() override;

    // See zFirstMemOrder arg of parent class constructor
    // for the array layout info
    // Array elem is CV_32FC2, read as (float, int)
    // TODO: optimization possible to (fp16, int16), see Voxel definition
    UMat volume;
};
#endif
cv::Ptr<TSDFVolume> makeTSDFVolume(float _voxelSize, cv::Matx44f _pose, float _raycastStepFactor,
                                   float _truncDist, int _maxWeight, Point3i _resolution);
cv::Ptr<TSDFVolume> makeTSDFVolume(const VolumeParams& _params);
}  // namespace kinfu
}  // namespace cv
#endif<|MERGE_RESOLUTION|>--- conflicted
+++ resolved
@@ -2,7 +2,8 @@
 // It is subject to the license terms in the LICENSE file found in the top-level directory
 // of this distribution and at http://opencv.org/license.html
 
-// This code is also subject to the license terms in the LICENSE_KinectFusion.md file found in this module's directory
+// This code is also subject to the license terms in the LICENSE_KinectFusion.md file found in this
+// module's directory
 
 #ifndef __OPENCV_KINFU_TSDF_H__
 #define __OPENCV_KINFU_TSDF_H__
@@ -33,7 +34,7 @@
 {
    public:
     // dimension in voxels, size in meters
-    TSDFVolume(float _voxelSize, cv::Matx44f _pose, float _raycastStepFactor, float _truncDist,
+    TSDFVolume(float _voxelSize, Matx44f _pose, float _raycastStepFactor, float _truncDist,
                int _maxWeight, Point3i _resolution, bool zFirstMemOrder = true);
     virtual ~TSDFVolume() = default;
 
@@ -51,29 +52,22 @@
 {
    public:
     // dimension in voxels, size in meters
-    TSDFVolumeCPU(float _voxelSize, cv::Matx44f _pose, float _raycastStepFactor, float _truncDist,
+    TSDFVolumeCPU(float _voxelSize, Matx44f _pose, float _raycastStepFactor, float _truncDist,
                   WeightType _maxWeight, Vec3i _resolution, bool zFirstMemOrder = true);
 
-<<<<<<< HEAD
-    virtual void integrate(InputArray _depth, float depthFactor, const cv::Affine3f& cameraPose,
-                           const cv::kinfu::Intr& intrinsics, const int frameId = 0) override;
-    virtual void raycast(const cv::Affine3f& cameraPose, const cv::kinfu::Intr& intrinsics,
-=======
-    virtual void integrate(InputArray _depth, float depthFactor, const cv::Matx44f& cameraPose,
-                           const cv::kinfu::Intr& intrinsics) override;
-    virtual void raycast(const cv::Matx44f& cameraPose, const cv::kinfu::Intr& intrinsics,
->>>>>>> 80cdf41e
-                         cv::Size frameSize, cv::OutputArray points,
-                         cv::OutputArray normals) const override;
+    virtual void integrate(InputArray _depth, float depthFactor, const Matx44f& cameraPose,
+                           const kinfu::Intr& intrinsics, const int frameId = 0) override;
+    virtual void raycast(const Matx44f& cameraPose, const kinfu::Intr& intrinsics, Size frameSize,
+                         OutputArray points, OutputArray normals) const override;
 
-    virtual void fetchNormals(cv::InputArray points, cv::OutputArray _normals) const override;
-    virtual void fetchPointsNormals(cv::OutputArray points, cv::OutputArray normals) const override;
+    virtual void fetchNormals(InputArray points, OutputArray _normals) const override;
+    virtual void fetchPointsNormals(OutputArray points, OutputArray normals) const override;
 
     virtual void reset() override;
-    virtual TsdfVoxel at(const cv::Vec3i& volumeIdx) const;
+    virtual TsdfVoxel at(const Vec3i& volumeIdx) const;
 
-    TsdfType interpolateVoxel(cv::Point3f p) const;
-    Point3f getNormalVoxel(cv::Point3f p) const;
+    TsdfType interpolateVoxel(Point3f p) const;
+    Point3f getNormalVoxel(Point3f p) const;
 
 #if USE_INTRINSICS
     TsdfType interpolateVoxel(const v_float32x4& p) const;
@@ -91,23 +85,16 @@
 {
    public:
     // dimension in voxels, size in meters
-    TSDFVolumeGPU(float _voxelSize, cv::Matx44f _pose, float _raycastStepFactor, float _truncDist,
+    TSDFVolumeGPU(float _voxelSize, Matx44f _pose, float _raycastStepFactor, float _truncDist,
                   int _maxWeight, Point3i _resolution);
 
-<<<<<<< HEAD
-    virtual void integrate(InputArray _depth, float depthFactor, const cv::Affine3f& cameraPose,
-                           const cv::kinfu::Intr& intrinsics, const int frameId = 0) override;
-    virtual void raycast(const cv::Affine3f& cameraPose, const cv::kinfu::Intr& intrinsics,
-=======
-    virtual void integrate(InputArray _depth, float depthFactor, const cv::Matx44f& cameraPose,
-                           const cv::kinfu::Intr& intrinsics) override;
-    virtual void raycast(const cv::Matx44f& cameraPose, const cv::kinfu::Intr& intrinsics,
->>>>>>> 80cdf41e
-                         cv::Size frameSize, cv::OutputArray _points,
-                         cv::OutputArray _normals) const override;
+    virtual void integrate(InputArray _depth, float depthFactor, const Matx44f& cameraPose,
+                           const kinfu::Intr& intrinsics, const int frameId = 0) override;
+    virtual void raycast(const Matx44f& cameraPose, const kinfu::Intr& intrinsics, Size frameSize,
+                         OutputArray _points, OutputArray _normals) const override;
 
-    virtual void fetchPointsNormals(cv::OutputArray points, cv::OutputArray normals) const override;
-    virtual void fetchNormals(cv::InputArray points, cv::OutputArray normals) const override;
+    virtual void fetchPointsNormals(OutputArray points, OutputArray normals) const override;
+    virtual void fetchNormals(InputArray points, OutputArray normals) const override;
 
     virtual void reset() override;
 
@@ -118,9 +105,9 @@
     UMat volume;
 };
 #endif
-cv::Ptr<TSDFVolume> makeTSDFVolume(float _voxelSize, cv::Matx44f _pose, float _raycastStepFactor,
-                                   float _truncDist, int _maxWeight, Point3i _resolution);
-cv::Ptr<TSDFVolume> makeTSDFVolume(const VolumeParams& _params);
+Ptr<TSDFVolume> makeTSDFVolume(float _voxelSize, Matx44f _pose, float _raycastStepFactor,
+                               float _truncDist, int _maxWeight, Point3i _resolution);
+Ptr<TSDFVolume> makeTSDFVolume(const VolumeParams& _params);
 }  // namespace kinfu
 }  // namespace cv
 #endif