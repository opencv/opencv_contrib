// This file is part of OpenCV project.
// It is subject to the license terms in the LICENSE file found in the top-level directory
// of this distribution and at http://opencv.org/license.html
#include "hash_tsdf.hpp"

#include <atomic>
#include <functional>
#include <iostream>
#include <limits>
#include <vector>

#include "kinfu_frame.hpp"
#include "opencv2/core/cvstd.hpp"
#include "opencv2/core/utility.hpp"
#include "opencv2/core/utils/trace.hpp"
#include "precomp.hpp"
#include "utils.hpp"

#define USE_INTERPOLATION_IN_GETNORMAL 1


namespace cv
{
namespace kinfu
{
<<<<<<< HEAD
template<typename Derived>
HashTSDFVolume<Derived>::HashTSDFVolume(float _voxelSize, Matx44f _pose, float _raycastStepFactor, float _truncDist,
                                        int _maxWeight, float _truncateThreshold, int _volumeUnitRes, bool _zFirstMemOrder)
=======

static inline TsdfType floatToTsdf(float num)
{
    //CV_Assert(-1 < num <= 1);
    int8_t res = int8_t(num * (-128.f));
    res = res ? res : (num < 0 ? 1 : -1);
    return res;
}

static inline float tsdfToFloat(TsdfType num)
{
    return float(num) * (-1.f / 128.f);
}

HashTSDFVolume::HashTSDFVolume(float _voxelSize, cv::Matx44f _pose, float _raycastStepFactor,
                               float _truncDist, int _maxWeight, float _truncateThreshold,
                               int _volumeUnitRes, bool _zFirstMemOrder)
>>>>>>> 74d01171
    : Volume(_voxelSize, _pose, _raycastStepFactor),
      maxWeight(_maxWeight),
      truncateThreshold(_truncateThreshold),
      volumeUnitResolution(_volumeUnitRes),
      volumeUnitSize(voxelSize * volumeUnitResolution),
      zFirstMemOrder(_zFirstMemOrder)
{
    truncDist = std::max(_truncDist, 4.0f * voxelSize);
}

HashTSDFVolumeCPU::HashTSDFVolumeCPU(float _voxelSize, Matx44f _pose, float _raycastStepFactor, float _truncDist,
                                     int _maxWeight, float _truncateThreshold, int _volumeUnitRes, bool _zFirstMemOrder)
    : Base(_voxelSize, _pose, _raycastStepFactor, _truncDist, _maxWeight, _truncateThreshold, _volumeUnitRes,
           _zFirstMemOrder)
{
}

HashTSDFVolumeCPU::HashTSDFVolumeCPU(const VolumeParams& _params, bool _zFirstMemOrder)
    : Base(_params.voxelSize, _params.pose.matrix, _params.raycastStepFactor, _params.tsdfTruncDist, _params.maxWeight,
           _params.depthTruncThreshold, _params.unitResolution, _zFirstMemOrder)
{
}
// zero volume, leave rest params the same
void HashTSDFVolumeCPU::reset_()
{
    CV_TRACE_FUNCTION();
    volumeUnits.clear();
}

void HashTSDFVolumeCPU::integrate(InputArray _depth, float depthFactor, const Matx44f& cameraPose, const Intr& intrinsics)
{
<<<<<<< HEAD
    AllocateVolumeUnitsInvoker(HashTSDFVolumeCPU& _volume, const int _frameId, const Depth& _depth, Intr intrinsics,
                               Matx44f cameraPose, float _depthFactor, int _depthStride = 4)
        : ParallelLoopBody(),
          volume(_volume),
          frameId(_frameId),
          depth(_depth),
          reproj(intrinsics.makeReprojector()),
          cam2vol(_volume.pose.inv() * Affine3f(cameraPose)),
          depthFactor(1.0f / _depthFactor),
          depthStride(_depthStride)
    {
    }
=======
    CV_TRACE_FUNCTION();
>>>>>>> 74d01171

    CV_Assert(_depth.type() == DEPTH_TYPE);
    Depth depth = _depth.getMat();

    //! Compute volumes to be allocated
    const int depthStride = 1;
    const float invDepthFactor = 1.f / depthFactor;
    const Intr::Reprojector reproj(intrinsics.makeReprojector());
    const Affine3f cam2vol(pose.inv() * Affine3f(cameraPose));
    const Point3f truncPt(truncDist, truncDist, truncDist);
    VolumeUnitIndexSet newIndices;
    Mutex mutex;
    Range allocateRange(0, depth.rows);
    auto AllocateVolumeUnitsInvoker = [&](const Range& range) {
        VolumeUnitIndexSet localAccessVolUnits;
        for (int y = range.start; y < range.end; y += depthStride)
        {
            const depthType* depthRow = depth[y];
            for (int x = 0; x < depth.cols; x += depthStride)
            {
<<<<<<< HEAD
                depthType z = depthRow[x] * depthFactor;
                if (z <= 0 || z > volume.truncateThreshold)
=======
                depthType z = depthRow[x] * invDepthFactor;
                if (z <= 0 || z > this->truncateThreshold)
>>>>>>> 74d01171
                    continue;
                Point3f camPoint = reproj(Point3f((float)x, (float)y, z));
                Point3f volPoint = cam2vol * camPoint;
                //! Find accessed TSDF volume unit for valid 3D vertex
<<<<<<< HEAD
                Vec3i lower_bound =
                    volume.volumeToVolumeUnitIdx(volPoint - Point3f(volume.truncDist, volume.truncDist, volume.truncDist));
                Vec3i upper_bound =
                    volume.volumeToVolumeUnitIdx(volPoint + Point3f(volume.truncDist, volume.truncDist, volume.truncDist));
                VolumeUnitIndexSet localAccessVolUnits;
=======
                Vec3i lower_bound = this->volumeToVolumeUnitIdx(volPoint - truncPt);
                Vec3i upper_bound = this->volumeToVolumeUnitIdx(volPoint + truncPt);

>>>>>>> 74d01171
                for (int i = lower_bound[0]; i <= upper_bound[0]; i++)
                    for (int j = lower_bound[1]; j <= upper_bound[1]; j++)
                        for (int k = lower_bound[2]; k <= lower_bound[2]; k++)
                        {
                            const Vec3i tsdf_idx = Vec3i(i, j, k);
                            if (!localAccessVolUnits.count(tsdf_idx))
                            {
                                //! This volume unit will definitely be required for current integration
                                localAccessVolUnits.emplace(tsdf_idx);
                            }
                        }
<<<<<<< HEAD
                AutoLock al(mutex);
                for (const auto& tsdf_idx : localAccessVolUnits)
                {
                    //! If the insert into the global set passes
                    if (!volume.volumeUnits.count(tsdf_idx))
                    {
                        VolumeUnit volumeUnit;
                        Point3i volumeDims(volume.volumeUnitResolution, volume.volumeUnitResolution,
                                           volume.volumeUnitResolution);

                        Matx44f subvolumePose = volume.pose.translate(volume.volumeUnitIdxToVolume(tsdf_idx)).matrix;
                        volumeUnit.pVolume =
                            makePtr<TSDFVolumeCPU>(volume.voxelSize, subvolumePose, volume.raycastStepFactor,
                                                   volume.truncDist, volume.maxWeight, volumeDims);
                        //! This volume unit will definitely be required for current integration
                        volumeUnit.isActive          = true;
                        volumeUnit.lastVisibleIndex  = frameId;
                        volume.volumeUnits[tsdf_idx] = volumeUnit;
                    }
                }
=======
>>>>>>> 74d01171
            }
        }

<<<<<<< HEAD
    HashTSDFVolumeCPU& volume;
    const int frameId;
    const Depth& depth;
    const Intr::Reprojector reproj;
    const Affine3f cam2vol;
    const float depthFactor;
    const int depthStride;
    mutable Mutex mutex;
};

void HashTSDFVolumeCPU::integrate_(InputArray _depth, float depthFactor, const Matx44f& cameraPose, const Intr& intrinsics,
                                   const int frameId)
{
    CV_TRACE_FUNCTION();

    CV_Assert(_depth.type() == DEPTH_TYPE);
    Depth depth = _depth.getMat();

    //! Compute volumes to be allocated
    AllocateVolumeUnitsInvoker allocate_i(*this, frameId, depth, intrinsics, cameraPose, depthFactor);
    Range allocateRange(0, depth.rows);
    parallel_for_(allocateRange, allocate_i);
=======
        mutex.lock();
        for (const auto& tsdf_idx : localAccessVolUnits)
        {
            //! If the insert into the global set passes
            if (!this->volumeUnits.count(tsdf_idx))
            {
                // Volume allocation can be performed outside of the lock
                this->volumeUnits.emplace(tsdf_idx, VolumeUnit());
                newIndices.emplace(tsdf_idx);
            }
        }
        mutex.unlock();
    };
    parallel_for_(allocateRange, AllocateVolumeUnitsInvoker);

    //! Perform the allocation
    int res = volumeUnitResolution;
    Point3i volumeDims(res, res, res);
    for (auto idx : newIndices)
    {
        VolumeUnit& vu = volumeUnits[idx];
        Matx44f subvolumePose = pose.translate(volumeUnitIdxToVolume(idx)).matrix;
        vu.pVolume = makePtr<TSDFVolumeCPU>(voxelSize, subvolumePose, raycastStepFactor, truncDist, maxWeight, volumeDims);
        //! This volume unit will definitely be required for current integration
        vu.isActive = true;
    }
>>>>>>> 74d01171

    //! Get keys for all the allocated volume Units
    std::vector<Vec3i> totalVolUnits;
    for (const auto& keyvalue : volumeUnits)
    {
        totalVolUnits.push_back(keyvalue.first);
    }

    //! Mark volumes in the camera frustum as active
    Range inFrustumRange(0, (int)volumeUnits.size());
    parallel_for_(inFrustumRange, [&](const Range& range) {
        const Affine3f vol2cam(Affine3f(cameraPose.inv()) * pose);
        const Intr::Projector proj(intrinsics.makeProjector());

        for (int i = range.start; i < range.end; ++i)
        {
<<<<<<< HEAD
            Vec3i tsdf_idx             = totalVolUnits[i];
=======
            Vec3i tsdf_idx = totalVolUnits[i];
>>>>>>> 74d01171
            VolumeUnitMap::iterator it = volumeUnits.find(tsdf_idx);
            if (it == volumeUnits.end())
                return;

            Point3f volumeUnitPos = volumeUnitIdxToVolume(it->first);
            Point3f volUnitInCamSpace = vol2cam * volumeUnitPos;
            if (volUnitInCamSpace.z < 0 || volUnitInCamSpace.z > truncateThreshold)
            {
                it->second.isActive = false;
                return;
            }
            Point2f cameraPoint = proj(volUnitInCamSpace);
            if (cameraPoint.x >= 0 && cameraPoint.y >= 0 && cameraPoint.x < depth.cols && cameraPoint.y < depth.rows)
            {
                assert(it != volumeUnits.end());
                it->second.lastVisibleIndex = frameId;
                it->second.isActive         = true;
            }
        }
        });

    //! Integrate the correct volumeUnits
    parallel_for_(Range(0, (int)totalVolUnits.size()), [&](const Range& range) {
        for (int i = range.start; i < range.end; i++)
        {
<<<<<<< HEAD
            Vec3i tsdf_idx             = totalVolUnits[i];
=======
            Vec3i tsdf_idx = totalVolUnits[i];
>>>>>>> 74d01171
            VolumeUnitMap::iterator it = volumeUnits.find(tsdf_idx);
            if (it == volumeUnits.end())
                return;

            VolumeUnit& volumeUnit = it->second;
            if (volumeUnit.isActive)
            {
                //! The volume unit should already be added into the Volume from the allocator
                volumeUnit.pVolume->integrate(depth, depthFactor, cameraPose, intrinsics);
                //! Ensure all active volumeUnits are set to inactive for next integration
                volumeUnit.isActive = false;
            }
        }
        });
}

TsdfVoxel HashTSDFVolumeCPU::at_(const Vec3i& volumeIdx) const
{
    Vec3i volumeUnitIdx = Vec3i(cvFloor(volumeIdx[0] / volumeUnitResolution), cvFloor(volumeIdx[1] / volumeUnitResolution),
                                cvFloor(volumeIdx[2] / volumeUnitResolution));

    VolumeUnitMap::const_iterator it = volumeUnits.find(volumeUnitIdx);
    if (it == volumeUnits.end())
    {
        TsdfVoxel dummy;
        dummy.tsdf   = floatToTsdf(1.f);
        dummy.weight = 0;
        return dummy;
    }
    Ptr<TSDFVolumeCPU> volumeUnit = std::dynamic_pointer_cast<TSDFVolumeCPU>(it->second.pVolume);

    Vec3i volUnitLocalIdx =
        volumeIdx - Vec3i(volumeUnitIdx[0] * volumeUnitResolution, volumeUnitIdx[1] * volumeUnitResolution,
                          volumeUnitIdx[2] * volumeUnitResolution);

    volUnitLocalIdx = Vec3i(abs(volUnitLocalIdx[0]), abs(volUnitLocalIdx[1]), abs(volUnitLocalIdx[2]));
    return volumeUnit->at(volUnitLocalIdx);
}

Point3f HashTSDFVolumeCPU::getNormalVoxel_(const Point3f &point) const
{
    Vec3f pointVec(point);
    Vec3f normal = Vec3f(0, 0, 0);

    Vec3f pointPrev = point;
    Vec3f pointNext = point;

    for (int c = 0; c < 3; c++)
    {
        pointPrev[c] -= voxelSize;
        pointNext[c] += voxelSize;

        normal[c] = at(Point3f(pointNext)).tsdf - at(Point3f(pointPrev)).tsdf;
        /* normal[c] = interpolateVoxel(Point3f(pointNext)) - interpolateVoxel(Point3f(pointPrev)); */

        pointPrev[c] = pointVec[c];
        pointNext[c] = pointVec[c];
    }
    // std::cout << normal << std::endl;
    float nv = sqrt(normal[0] * normal[0] + normal[1] * normal[1] + normal[2] * normal[2]);
    return nv < 0.0001f ? nan3 : normal / nv;
}

TsdfVoxel HashTSDFVolumeCPU::at_(const Point3f& point) const
{
    Vec3i volumeUnitIdx              = volumeToVolumeUnitIdx(point);
    VolumeUnitMap::const_iterator it = volumeUnits.find(volumeUnitIdx);
    if (it == volumeUnits.end())
    {
        TsdfVoxel dummy;
        dummy.tsdf   = floatToTsdf(1.f);
        dummy.weight = 0;
        return dummy;
    }
    Ptr<TSDFVolumeCPU> volumeUnit = std::dynamic_pointer_cast<TSDFVolumeCPU>(it->second.pVolume);

    Point3f volumeUnitPos = volumeUnitIdxToVolume(volumeUnitIdx);
    Vec3i volUnitLocalIdx = volumeToVoxelCoord(point - volumeUnitPos);
    volUnitLocalIdx       = Vec3i(abs(volUnitLocalIdx[0]), abs(volUnitLocalIdx[1]), abs(volUnitLocalIdx[2]));
    return volumeUnit->at(volUnitLocalIdx);
}

<<<<<<< HEAD
TsdfType HashTSDFVolumeCPU::interpolateVoxel_(const Point3f& point) const
{
    Point3f neighbourCoords[] = { Point3f(0, 0, 0), Point3f(0, 0, 1), Point3f(0, 1, 0), Point3f(0, 1, 1),
                                  Point3f(1, 0, 0), Point3f(1, 0, 1), Point3f(1, 1, 0), Point3f(1, 1, 1) };
=======
static inline Vec3i voxelToVolumeUnitIdx(const Vec3i& pt, const int vuRes)
{
    if (!(vuRes & (vuRes - 1)))
    {
        // vuRes is a power of 2, let's get this power
        const int p2 = trailingZeros32(vuRes);
        return Vec3i(pt[0] >> p2, pt[1] >> p2, pt[2] >> p2);
    }
    else
    {
        return Vec3i(cvFloor(float(pt[0]) / vuRes),
            cvFloor(float(pt[1]) / vuRes),
            cvFloor(float(pt[2]) / vuRes));
    }
}

inline TsdfVoxel atVolumeUnit(const Vec3i& point, const Vec3i& volumeUnitIdx, VolumeUnitMap::const_iterator it,
    VolumeUnitMap::const_iterator vend, int unitRes)
{
    if (it == vend)
    {
        TsdfVoxel dummy;
        dummy.tsdf = floatToTsdf(1.f);
        dummy.weight = 0;
        return dummy;
    }
    Ptr<TSDFVolumeCPU> volumeUnit = std::dynamic_pointer_cast<TSDFVolumeCPU>(it->second.pVolume);

    Vec3i volUnitLocalIdx = point - volumeUnitIdx * unitRes;

    // expanding at(), removing bounds check
    const TsdfVoxel* volData = volumeUnit->volume.ptr<TsdfVoxel>();
    Vec4i volDims = volumeUnit->volDims;
    int coordBase = volUnitLocalIdx[0] * volDims[0] + volUnitLocalIdx[1] * volDims[1] + volUnitLocalIdx[2] * volDims[2];
    return volData[coordBase];
}

#if USE_INTRINSICS
inline float interpolate(float tx, float ty, float tz, float vx[8])
{
    v_float32x4 v0246, v1357;
    v_load_deinterleave(vx, v0246, v1357);

    v_float32x4 vxx = v0246 + v_setall_f32(tz) * (v1357 - v0246);

    v_float32x4 v00_10 = vxx;
    v_float32x4 v01_11 = v_reinterpret_as_f32(v_rotate_right<1>(v_reinterpret_as_u32(vxx)));

    v_float32x4 v0_1 = v00_10 + v_setall_f32(ty) * (v01_11 - v00_10);
    float v0 = v0_1.get0();
    v0_1 = v_reinterpret_as_f32(v_rotate_right<2>(v_reinterpret_as_u32(v0_1)));
    float v1 = v0_1.get0();

    return v0 + tx * (v1 - v0);
}

#else
inline float interpolate(float tx, float ty, float tz, float vx[8])
{
    float v00 = vx[0] + tz * (vx[1] - vx[0]);
    float v01 = vx[2] + tz * (vx[3] - vx[2]);
    float v10 = vx[4] + tz * (vx[5] - vx[4]);
    float v11 = vx[6] + tz * (vx[7] - vx[6]);

    float v0 = v00 + ty * (v01 - v00);
    float v1 = v10 + ty * (v11 - v10);

    return v0 + tx * (v1 - v0);
}
#endif

float HashTSDFVolumeCPU::interpolateVoxelPoint(const Point3f& point) const
{
    const Vec3i neighbourCoords[] = { {0, 0, 0}, {0, 0, 1}, {0, 1, 0}, {0, 1, 1},
                                      {1, 0, 0}, {1, 0, 1}, {1, 1, 0}, {1, 1, 1} };

    // A small hash table to reduce a number of find() calls
    bool queried[8];
    VolumeUnitMap::const_iterator iterMap[8];
    for (int i = 0; i < 8; i++)
    {
        iterMap[i] = volumeUnits.end();
        queried[i] = false;
    }
>>>>>>> 74d01171

    int ix = cvFloor(point.x);
    int iy = cvFloor(point.y);
    int iz = cvFloor(point.z);

    float tx = point.x - ix;
    float ty = point.y - iy;
    float tz = point.z - iz;

    Vec3i iv(ix, iy, iz);
    float vx[8];
    for (int i = 0; i < 8; i++)
    {
        Vec3i pt = iv + neighbourCoords[i];

        Vec3i volumeUnitIdx = voxelToVolumeUnitIdx(pt, volumeUnitResolution);
        int dictIdx = (volumeUnitIdx[0] & 1) + (volumeUnitIdx[1] & 1) * 2 + (volumeUnitIdx[2] & 1) * 4;
        auto it = iterMap[dictIdx];
        if (!queried[dictIdx])
        {
            it = volumeUnits.find(volumeUnitIdx);
            iterMap[dictIdx] = it;
            queried[dictIdx] = true;
        }
        //VolumeUnitMap::const_iterator it = volumeUnits.find(volumeUnitIdx);

        vx[i] = atVolumeUnit(pt, volumeUnitIdx, it, volumeUnits.end(), volumeUnitResolution).tsdf;
    }

    return interpolate(tx, ty, tz, vx);
}

inline float HashTSDFVolumeCPU::interpolateVoxel(const cv::Point3f& point) const
{
    return interpolateVoxelPoint(point * voxelSizeInv);
}

Vec3i HashTSDFVolumeCPU::volumeToVolumeUnitIdx_(const Point3f& p) const
{
<<<<<<< HEAD
    return Vec3i(cvFloor(p.x / volumeUnitSize), cvFloor(p.y / volumeUnitSize), cvFloor(p.z / volumeUnitSize));
}

Point3f HashTSDFVolumeCPU::volumeUnitIdxToVolume_(const Vec3i& volumeUnitIdx) const
{
    return Point3f(volumeUnitIdx[0] * volumeUnitSize, volumeUnitIdx[1] * volumeUnitSize, volumeUnitIdx[2] * volumeUnitSize);
}

Point3f HashTSDFVolumeCPU::voxelCoordToVolume_(const Vec3i& voxelIdx) const
{
    return Point3f(voxelIdx[0] * voxelSize, voxelIdx[1] * voxelSize, voxelIdx[2] * voxelSize);
}

Vec3i HashTSDFVolumeCPU::volumeToVoxelCoord_(const Point3f& point) const
{
    return Vec3i(cvFloor(point.x * voxelSizeInv), cvFloor(point.y * voxelSizeInv), cvFloor(point.z * voxelSizeInv));
=======
    Vec3f normal = Vec3f(0, 0, 0);

    Point3f ptVox = point * voxelSizeInv;
    Vec3i iptVox(cvFloor(ptVox.x), cvFloor(ptVox.y), cvFloor(ptVox.z));

    // A small hash table to reduce a number of find() calls
    bool queried[8];
    VolumeUnitMap::const_iterator iterMap[8];
    for (int i = 0; i < 8; i++)
    {
        iterMap[i] = volumeUnits.end();
        queried[i] = false;
    }

#if !USE_INTERPOLATION_IN_GETNORMAL
    const Vec3i offsets[] = { { 1,  0,  0}, {-1,  0,  0}, { 0,  1,  0}, // 0-3
                              { 0, -1,  0}, { 0,  0,  1}, { 0,  0, -1}  // 4-7
    };
    const int nVals = 6;

#else
    const Vec3i offsets[] = { { 0,  0,  0}, { 0,  0,  1}, { 0,  1,  0}, { 0,  1,  1}, //  0-3
                              { 1,  0,  0}, { 1,  0,  1}, { 1,  1,  0}, { 1,  1,  1}, //  4-7
                              {-1,  0,  0}, {-1,  0,  1}, {-1,  1,  0}, {-1,  1,  1}, //  8-11
                              { 2,  0,  0}, { 2,  0,  1}, { 2,  1,  0}, { 2,  1,  1}, // 12-15
                              { 0, -1,  0}, { 0, -1,  1}, { 1, -1,  0}, { 1, -1,  1}, // 16-19
                              { 0,  2,  0}, { 0,  2,  1}, { 1,  2,  0}, { 1,  2,  1}, // 20-23
                              { 0,  0, -1}, { 0,  1, -1}, { 1,  0, -1}, { 1,  1, -1}, // 24-27
                              { 0,  0,  2}, { 0,  1,  2}, { 1,  0,  2}, { 1,  1,  2}, // 28-31
    };
    const int nVals = 32;
#endif

    float vals[nVals];
    for (int i = 0; i < nVals; i++)
    {
        Vec3i pt = iptVox + offsets[i];

        Vec3i volumeUnitIdx = voxelToVolumeUnitIdx(pt, volumeUnitResolution);

        int dictIdx = (volumeUnitIdx[0] & 1) + (volumeUnitIdx[1] & 1) * 2 + (volumeUnitIdx[2] & 1) * 4;
        auto it = iterMap[dictIdx];
        if (!queried[dictIdx])
        {
            it = volumeUnits.find(volumeUnitIdx);
            iterMap[dictIdx] = it;
            queried[dictIdx] = true;
        }
        //VolumeUnitMap::const_iterator it = volumeUnits.find(volumeUnitIdx);

        vals[i] = tsdfToFloat(atVolumeUnit(pt, volumeUnitIdx, it, volumeUnits.end(), volumeUnitResolution).tsdf);
    }

#if !USE_INTERPOLATION_IN_GETNORMAL
    for (int c = 0; c < 3; c++)
    {
        normal[c] = vals[c * 2] - vals[c * 2 + 1];
    }
#else

    float cxv[8], cyv[8], czv[8];

    // How these numbers were obtained:
    // 1. Take the basic interpolation sequence:
    // 000, 001, 010, 011, 100, 101, 110, 111
    // where each digit corresponds to shift by x, y, z axis respectively.
    // 2. Add +1 for next or -1 for prev to each coordinate to corresponding axis
    // 3. Search corresponding values in offsets
    const int idxxp[8] = {  8,  9, 10, 11,  0,  1,  2,  3 };
    const int idxxn[8] = {  4,  5,  6,  7, 12, 13, 14, 15 };
    const int idxyp[8] = { 16, 17,  0,  1, 18, 19,  4,  5 };
    const int idxyn[8] = {  2,  3, 20, 21,  6,  7, 22, 23 };
    const int idxzp[8] = { 24,  0, 25,  2, 26,  4, 27,  6 };
    const int idxzn[8] = {  1, 28,  3, 29,  5, 30,  7, 31 };

#if !USE_INTRINSICS
    for (int i = 0; i < 8; i++)
    {
        cxv[i] = vals[idxxn[i]] - vals[idxxp[i]];
        cyv[i] = vals[idxyn[i]] - vals[idxyp[i]];
        czv[i] = vals[idxzn[i]] - vals[idxzp[i]];
    }
#else

# if CV_SIMD >= 32
    v_float32x8 cxp = v_lut(vals, idxxp);
    v_float32x8 cxn = v_lut(vals, idxxn);

    v_float32x8 cyp = v_lut(vals, idxyp);
    v_float32x8 cyn = v_lut(vals, idxyn);

    v_float32x8 czp = v_lut(vals, idxzp);
    v_float32x8 czn = v_lut(vals, idxzn);

    v_float32x8 vcxv = cxn - cxp;
    v_float32x8 vcyv = cyn - cyp;
    v_float32x8 vczv = czn - czp;

    v_store(cxv, vcxv);
    v_store(cyv, vcyv);
    v_store(czv, vczv);
# else
    v_float32x4 cxp0 = v_lut(vals, idxxp + 0); v_float32x4 cxp1 = v_lut(vals, idxxp + 4);
    v_float32x4 cxn0 = v_lut(vals, idxxn + 0); v_float32x4 cxn1 = v_lut(vals, idxxn + 4);

    v_float32x4 cyp0 = v_lut(vals, idxyp + 0); v_float32x4 cyp1 = v_lut(vals, idxyp + 4);
    v_float32x4 cyn0 = v_lut(vals, idxyn + 0); v_float32x4 cyn1 = v_lut(vals, idxyn + 4);

    v_float32x4 czp0 = v_lut(vals, idxzp + 0); v_float32x4 czp1 = v_lut(vals, idxzp + 4);
    v_float32x4 czn0 = v_lut(vals, idxzn + 0); v_float32x4 czn1 = v_lut(vals, idxzn + 4);

    v_float32x4 cxv0 = cxn0 - cxp0; v_float32x4 cxv1 = cxn1 - cxp1;
    v_float32x4 cyv0 = cyn0 - cyp0; v_float32x4 cyv1 = cyn1 - cyp1;
    v_float32x4 czv0 = czn0 - czp0; v_float32x4 czv1 = czn1 - czp1;

    v_store(cxv + 0, cxv0); v_store(cxv + 4, cxv1);
    v_store(cyv + 0, cyv0); v_store(cyv + 4, cyv1);
    v_store(czv + 0, czv0); v_store(czv + 4, czv1);
#endif

#endif

    float tx = ptVox.x - iptVox[0];
    float ty = ptVox.y - iptVox[1];
    float tz = ptVox.z - iptVox[2];

    normal[0] = interpolate(tx, ty, tz, cxv);
    normal[1] = interpolate(tx, ty, tz, cyv);
    normal[2] = interpolate(tx, ty, tz, czv);
#endif

    float nv = sqrt(normal[0] * normal[0] +
                    normal[1] * normal[1] +
                    normal[2] * normal[2]);
    return nv < 0.0001f ? nan3 : normal / nv;
>>>>>>> 74d01171
}

struct HashRaycastInvoker : ParallelLoopBody
{
    HashRaycastInvoker(Points& _points, Normals& _normals, const Matx44f& cameraPose, const Intr& intrinsics,
                       const HashTSDFVolumeCPU& _volume)
        : ParallelLoopBody(),
          points(_points),
          normals(_normals),
          volume(_volume),
          tstep(_volume.truncDist * _volume.raycastStepFactor),
          cam2vol(volume.pose.inv() * Affine3f(cameraPose)),
          vol2cam(Affine3f(cameraPose.inv()) * volume.pose),
          reproj(intrinsics.makeReprojector())
    {
    }

    virtual void operator()(const Range& range) const override
    {
        const Point3f cam2volTrans = cam2vol.translation();
        const Matx33f cam2volRot   = cam2vol.rotation();
        const Matx33f vol2camRot   = vol2cam.rotation();

        const float blockSize = volume.volumeUnitSize;

        for (int y = range.start; y < range.end; y++)
        {
            ptype* ptsRow = points[y];
            ptype* nrmRow = normals[y];

            for (int x = 0; x < points.cols; x++)
            {
                //! Initialize default value
                Point3f point = nan3, normal = nan3;

                //! Ray origin and direction in the volume coordinate frame
                Point3f orig    = cam2volTrans;
                Point3f rayDirV = normalize(Vec3f(cam2volRot * reproj(Point3f(float(x), float(y), 1.f))));

                float tmin  = 0;
                float tmax  = volume.truncateThreshold;
                float tcurr = tmin;

                Vec3i prevVolumeUnitIdx =
                    Vec3i(std::numeric_limits<int>::min(), std::numeric_limits<int>::min(), std::numeric_limits<int>::min());

                float tprev       = tcurr;
<<<<<<< HEAD
                TsdfType prevTsdf = volume.truncDist;
                Ptr<TSDFVolumeCPU> currVolumeUnit;
=======
                float prevTsdf = volume.truncDist;
                cv::Ptr<TSDFVolumeCPU> currVolumeUnit;
>>>>>>> 74d01171
                while (tcurr < tmax)
                {
                    Point3f currRayPos      = orig + tcurr * rayDirV;
                    Vec3i currVolumeUnitIdx = volume.volumeToVolumeUnitIdx(currRayPos);

                    VolumeUnitMap::const_iterator it = volume.volumeUnits.find(currVolumeUnitIdx);

                    float currTsdf = prevTsdf;
                    int currWeight    = 0;
                    float stepSize    = 0.5f * blockSize;
                    Vec3i volUnitLocalIdx;

                    //! The subvolume exists in hashtable
                    if (it != volume.volumeUnits.end())
                    {
                        currVolumeUnit         = std::dynamic_pointer_cast<TSDFVolumeCPU>(it->second.pVolume);
                        Point3f currVolUnitPos = volume.volumeUnitIdxToVolume(currVolumeUnitIdx);
                        volUnitLocalIdx        = volume.volumeToVoxelCoord(currRayPos - currVolUnitPos);

                        //! TODO: Figure out voxel interpolation
                        TsdfVoxel currVoxel = currVolumeUnit->at(volUnitLocalIdx);
                        currTsdf            = tsdfToFloat(currVoxel.tsdf);
                        currWeight          = currVoxel.weight;
                        stepSize            = tstep;
                    }
                    //! Surface crossing
                    if (prevTsdf > 0.f && currTsdf <= 0.f && currWeight > 0)
                    {
                        float tInterp = (tcurr * prevTsdf - tprev * currTsdf) / (prevTsdf - currTsdf);
                        if (!cvIsNaN(tInterp) && !cvIsInf(tInterp))
                        {
                            Point3f pv = orig + tInterp * rayDirV;
                            Point3f nv = volume.getNormalVoxel(pv);

                            if (!isNaN(nv))
                            {
                                normal = vol2camRot * nv;
                                point  = vol2cam * pv;
                            }
                        }
                        break;
                    }
                    prevVolumeUnitIdx = currVolumeUnitIdx;
                    prevTsdf          = currTsdf;
                    tprev             = tcurr;
                    tcurr += stepSize;
                }
                ptsRow[x] = toPtype(point);
                nrmRow[x] = toPtype(normal);
            }
        }
    }

    Points& points;
    Normals& normals;
    const HashTSDFVolumeCPU& volume;
    const float tstep;
    const Affine3f cam2vol;
    const Affine3f vol2cam;
    const Intr::Reprojector reproj;
};

void HashTSDFVolumeCPU::raycast_(const Matx44f& cameraPose, const kinfu::Intr& intrinsics, const Size& frameSize,
                                 OutputArray _points, OutputArray _normals) const
{
    CV_TRACE_FUNCTION();
    CV_Assert(frameSize.area() > 0);

    _points.create(frameSize, POINT_TYPE);
    _normals.create(frameSize, POINT_TYPE);

    Points points   = _points.getMat();
    Normals normals = _normals.getMat();

    HashRaycastInvoker ri(points, normals, cameraPose, intrinsics, *this);

    const int nstripes = -1;
    parallel_for_(Range(0, points.rows), ri, nstripes);
}

struct HashFetchPointsNormalsInvoker : ParallelLoopBody
{
    HashFetchPointsNormalsInvoker(const HashTSDFVolumeCPU& _volume, const std::vector<Vec3i>& _totalVolUnits,
                                  std::vector<std::vector<ptype>>& _pVecs, std::vector<std::vector<ptype>>& _nVecs,
                                  bool _needNormals)
        : ParallelLoopBody(),
          volume(_volume),
          totalVolUnits(_totalVolUnits),
          pVecs(_pVecs),
          nVecs(_nVecs),
          needNormals(_needNormals)
    {
    }

    virtual void operator()(const Range& range) const override
    {
        std::vector<ptype> points, normals;
        for (int i = range.start; i < range.end; i++)
        {
            Vec3i tsdf_idx = totalVolUnits[i];

            VolumeUnitMap::const_iterator it = volume.volumeUnits.find(tsdf_idx);
            Point3f base_point               = volume.volumeUnitIdxToVolume(tsdf_idx);
            if (it != volume.volumeUnits.end())
            {
                Ptr<TSDFVolumeCPU> volumeUnit = std::dynamic_pointer_cast<TSDFVolumeCPU>(it->second.pVolume);
                std::vector<ptype> localPoints;
                std::vector<ptype> localNormals;
                for (int x = 0; x < volume.volumeUnitResolution; x++)
                    for (int y = 0; y < volume.volumeUnitResolution; y++)
                        for (int z = 0; z < volume.volumeUnitResolution; z++)
                        {
                            Vec3i voxelIdx(x, y, z);
                            TsdfVoxel voxel = volumeUnit->at(voxelIdx);

                            if (voxel.tsdf != -128 && voxel.weight != 0)
                            {
                                Point3f point = base_point + volume.voxelCoordToVolume(voxelIdx);
                                localPoints.push_back(toPtype(point));
                                if (needNormals)
                                {
                                    Point3f normal = volume.getNormalVoxel(point);
                                    localNormals.push_back(toPtype(normal));
                                }
                            }
                        }

                AutoLock al(mutex);
                pVecs.push_back(localPoints);
                nVecs.push_back(localNormals);
            }
        }
    }

    const HashTSDFVolumeCPU& volume;
    std::vector<Vec3i> totalVolUnits;
    std::vector<std::vector<ptype>>& pVecs;
    std::vector<std::vector<ptype>>& nVecs;
    const TsdfVoxel* volDataStart;
    bool needNormals;
    mutable Mutex mutex;
};

void HashTSDFVolumeCPU::fetchPointsNormals_(OutputArray _points, OutputArray _normals) const
{
    CV_TRACE_FUNCTION();

    if (_points.needed())
    {
        std::vector<std::vector<ptype>> pVecs, nVecs;

        std::vector<Vec3i> totalVolUnits;
        for (const auto& keyvalue : volumeUnits)
        {
            totalVolUnits.push_back(keyvalue.first);
        }
        HashFetchPointsNormalsInvoker fi(*this, totalVolUnits, pVecs, nVecs, _normals.needed());
        Range range(0, (int)totalVolUnits.size());
        const int nstripes = -1;
        parallel_for_(range, fi, nstripes);
        std::vector<ptype> points, normals;
        for (size_t i = 0; i < pVecs.size(); i++)
        {
            points.insert(points.end(), pVecs[i].begin(), pVecs[i].end());
            normals.insert(normals.end(), nVecs[i].begin(), nVecs[i].end());
        }

        _points.create((int)points.size(), 1, POINT_TYPE);
        if (!points.empty())
            Mat((int)points.size(), 1, POINT_TYPE, &points[0]).copyTo(_points.getMat());

        if (_normals.needed())
        {
            _normals.create((int)normals.size(), 1, POINT_TYPE);
            if (!normals.empty())
                Mat((int)normals.size(), 1, POINT_TYPE, &normals[0]).copyTo(_normals.getMat());
        }
    }
}

void HashTSDFVolumeCPU::fetchNormals_(InputArray _points, OutputArray _normals) const
{
    CV_TRACE_FUNCTION();

    if (_normals.needed())
    {
        Points points = _points.getMat();
        CV_Assert(points.type() == POINT_TYPE);

        _normals.createSameSize(_points, _points.type());
        Normals normals = _normals.getMat();

        const HashTSDFVolumeCPU& _volume = *this;
        auto HashPushNormals             = [&](const ptype& point, const int* position) {
            const HashTSDFVolumeCPU& volume(_volume);
            Affine3f invPose(volume.pose.inv());
            Point3f p = fromPtype(point);
            Point3f n = nan3;
            if (!isNaN(p))
            {
                Point3f voxelPoint = invPose * p;
                n                  = volume.pose.rotation() * volume.getNormalVoxel(voxelPoint);
            }
            normals(position[0], position[1]) = toPtype(n);
        };
        points.forEach(HashPushNormals);
    }
}

int HashTSDFVolumeCPU::getVisibleBlocks_(int currFrameId, int frameThreshold) const
{
    int numVisibleBlocks = 0;
    //! TODO: Iterate over map parallely?
    for (const auto& keyvalue : volumeUnits)
    {
        const VolumeUnit& volumeUnit = keyvalue.second;
        if (volumeUnit.lastVisibleIndex > (currFrameId - frameThreshold))
            numVisibleBlocks++;
    }
    return numVisibleBlocks;
}

}  // namespace kinfu
}  // namespace cv<|MERGE_RESOLUTION|>--- conflicted
+++ resolved
@@ -23,12 +23,6 @@
 {
 namespace kinfu
 {
-<<<<<<< HEAD
-template<typename Derived>
-HashTSDFVolume<Derived>::HashTSDFVolume(float _voxelSize, Matx44f _pose, float _raycastStepFactor, float _truncDist,
-                                        int _maxWeight, float _truncateThreshold, int _volumeUnitRes, bool _zFirstMemOrder)
-=======
-
 static inline TsdfType floatToTsdf(float num)
 {
     //CV_Assert(-1 < num <= 1);
@@ -42,10 +36,9 @@
     return float(num) * (-1.f / 128.f);
 }
 
-HashTSDFVolume::HashTSDFVolume(float _voxelSize, cv::Matx44f _pose, float _raycastStepFactor,
-                               float _truncDist, int _maxWeight, float _truncateThreshold,
-                               int _volumeUnitRes, bool _zFirstMemOrder)
->>>>>>> 74d01171
+template<typename Derived>
+HashTSDFVolume<Derived>::HashTSDFVolume(float _voxelSize, Matx44f _pose, float _raycastStepFactor, float _truncDist,
+                                        int _maxWeight, float _truncateThreshold, int _volumeUnitRes, bool _zFirstMemOrder)
     : Volume(_voxelSize, _pose, _raycastStepFactor),
       maxWeight(_maxWeight),
       truncateThreshold(_truncateThreshold),
@@ -75,24 +68,9 @@
     volumeUnits.clear();
 }
 
-void HashTSDFVolumeCPU::integrate(InputArray _depth, float depthFactor, const Matx44f& cameraPose, const Intr& intrinsics)
-{
-<<<<<<< HEAD
-    AllocateVolumeUnitsInvoker(HashTSDFVolumeCPU& _volume, const int _frameId, const Depth& _depth, Intr intrinsics,
-                               Matx44f cameraPose, float _depthFactor, int _depthStride = 4)
-        : ParallelLoopBody(),
-          volume(_volume),
-          frameId(_frameId),
-          depth(_depth),
-          reproj(intrinsics.makeReprojector()),
-          cam2vol(_volume.pose.inv() * Affine3f(cameraPose)),
-          depthFactor(1.0f / _depthFactor),
-          depthStride(_depthStride)
-    {
-    }
-=======
+void HashTSDFVolumeCPU::integrate_(InputArray _depth, float depthFactor, const Matx44f& cameraPose, const Intr& intrinsics, const int frameId)
+{
     CV_TRACE_FUNCTION();
->>>>>>> 74d01171
 
     CV_Assert(_depth.type() == DEPTH_TYPE);
     Depth depth = _depth.getMat();
@@ -113,28 +91,15 @@
             const depthType* depthRow = depth[y];
             for (int x = 0; x < depth.cols; x += depthStride)
             {
-<<<<<<< HEAD
-                depthType z = depthRow[x] * depthFactor;
-                if (z <= 0 || z > volume.truncateThreshold)
-=======
                 depthType z = depthRow[x] * invDepthFactor;
                 if (z <= 0 || z > this->truncateThreshold)
->>>>>>> 74d01171
                     continue;
                 Point3f camPoint = reproj(Point3f((float)x, (float)y, z));
                 Point3f volPoint = cam2vol * camPoint;
                 //! Find accessed TSDF volume unit for valid 3D vertex
-<<<<<<< HEAD
-                Vec3i lower_bound =
-                    volume.volumeToVolumeUnitIdx(volPoint - Point3f(volume.truncDist, volume.truncDist, volume.truncDist));
-                Vec3i upper_bound =
-                    volume.volumeToVolumeUnitIdx(volPoint + Point3f(volume.truncDist, volume.truncDist, volume.truncDist));
-                VolumeUnitIndexSet localAccessVolUnits;
-=======
                 Vec3i lower_bound = this->volumeToVolumeUnitIdx(volPoint - truncPt);
                 Vec3i upper_bound = this->volumeToVolumeUnitIdx(volPoint + truncPt);
 
->>>>>>> 74d01171
                 for (int i = lower_bound[0]; i <= upper_bound[0]; i++)
                     for (int j = lower_bound[1]; j <= upper_bound[1]; j++)
                         for (int k = lower_bound[2]; k <= lower_bound[2]; k++)
@@ -146,56 +111,8 @@
                                 localAccessVolUnits.emplace(tsdf_idx);
                             }
                         }
-<<<<<<< HEAD
-                AutoLock al(mutex);
-                for (const auto& tsdf_idx : localAccessVolUnits)
-                {
-                    //! If the insert into the global set passes
-                    if (!volume.volumeUnits.count(tsdf_idx))
-                    {
-                        VolumeUnit volumeUnit;
-                        Point3i volumeDims(volume.volumeUnitResolution, volume.volumeUnitResolution,
-                                           volume.volumeUnitResolution);
-
-                        Matx44f subvolumePose = volume.pose.translate(volume.volumeUnitIdxToVolume(tsdf_idx)).matrix;
-                        volumeUnit.pVolume =
-                            makePtr<TSDFVolumeCPU>(volume.voxelSize, subvolumePose, volume.raycastStepFactor,
-                                                   volume.truncDist, volume.maxWeight, volumeDims);
-                        //! This volume unit will definitely be required for current integration
-                        volumeUnit.isActive          = true;
-                        volumeUnit.lastVisibleIndex  = frameId;
-                        volume.volumeUnits[tsdf_idx] = volumeUnit;
-                    }
-                }
-=======
->>>>>>> 74d01171
             }
         }
-
-<<<<<<< HEAD
-    HashTSDFVolumeCPU& volume;
-    const int frameId;
-    const Depth& depth;
-    const Intr::Reprojector reproj;
-    const Affine3f cam2vol;
-    const float depthFactor;
-    const int depthStride;
-    mutable Mutex mutex;
-};
-
-void HashTSDFVolumeCPU::integrate_(InputArray _depth, float depthFactor, const Matx44f& cameraPose, const Intr& intrinsics,
-                                   const int frameId)
-{
-    CV_TRACE_FUNCTION();
-
-    CV_Assert(_depth.type() == DEPTH_TYPE);
-    Depth depth = _depth.getMat();
-
-    //! Compute volumes to be allocated
-    AllocateVolumeUnitsInvoker allocate_i(*this, frameId, depth, intrinsics, cameraPose, depthFactor);
-    Range allocateRange(0, depth.rows);
-    parallel_for_(allocateRange, allocate_i);
-=======
         mutex.lock();
         for (const auto& tsdf_idx : localAccessVolUnits)
         {
@@ -220,9 +137,9 @@
         Matx44f subvolumePose = pose.translate(volumeUnitIdxToVolume(idx)).matrix;
         vu.pVolume = makePtr<TSDFVolumeCPU>(voxelSize, subvolumePose, raycastStepFactor, truncDist, maxWeight, volumeDims);
         //! This volume unit will definitely be required for current integration
+        vu.lastVisibleIndex = frameId;
         vu.isActive = true;
     }
->>>>>>> 74d01171
 
     //! Get keys for all the allocated volume Units
     std::vector<Vec3i> totalVolUnits;
@@ -239,11 +156,7 @@
 
         for (int i = range.start; i < range.end; ++i)
         {
-<<<<<<< HEAD
-            Vec3i tsdf_idx             = totalVolUnits[i];
-=======
             Vec3i tsdf_idx = totalVolUnits[i];
->>>>>>> 74d01171
             VolumeUnitMap::iterator it = volumeUnits.find(tsdf_idx);
             if (it == volumeUnits.end())
                 return;
@@ -269,11 +182,7 @@
     parallel_for_(Range(0, (int)totalVolUnits.size()), [&](const Range& range) {
         for (int i = range.start; i < range.end; i++)
         {
-<<<<<<< HEAD
-            Vec3i tsdf_idx             = totalVolUnits[i];
-=======
             Vec3i tsdf_idx = totalVolUnits[i];
->>>>>>> 74d01171
             VolumeUnitMap::iterator it = volumeUnits.find(tsdf_idx);
             if (it == volumeUnits.end())
                 return;
@@ -289,6 +198,28 @@
         }
         });
 }
+cv::Vec3i HashTSDFVolumeCPU::volumeToVolumeUnitIdx_(const cv::Point3f& p) const
+{
+    return cv::Vec3i(cvFloor(p.x / volumeUnitSize), cvFloor(p.y / volumeUnitSize),
+                     cvFloor(p.z / volumeUnitSize));
+}
+
+cv::Point3f HashTSDFVolumeCPU::volumeUnitIdxToVolume_(const cv::Vec3i& volumeUnitIdx) const
+{
+    return cv::Point3f(volumeUnitIdx[0] * volumeUnitSize, volumeUnitIdx[1] * volumeUnitSize,
+                       volumeUnitIdx[2] * volumeUnitSize);
+}
+
+cv::Point3f HashTSDFVolumeCPU::voxelCoordToVolume_(const cv::Vec3i& voxelIdx) const
+{
+    return cv::Point3f(voxelIdx[0] * voxelSize, voxelIdx[1] * voxelSize, voxelIdx[2] * voxelSize);
+}
+
+cv::Vec3i HashTSDFVolumeCPU::volumeToVoxelCoord_(const cv::Point3f& point) const
+{
+    return cv::Vec3i(cvFloor(point.x * voxelSizeInv), cvFloor(point.y * voxelSizeInv),
+                     cvFloor(point.z * voxelSizeInv));
+}
 
 TsdfVoxel HashTSDFVolumeCPU::at_(const Vec3i& volumeIdx) const
 {
@@ -313,30 +244,6 @@
     return volumeUnit->at(volUnitLocalIdx);
 }
 
-Point3f HashTSDFVolumeCPU::getNormalVoxel_(const Point3f &point) const
-{
-    Vec3f pointVec(point);
-    Vec3f normal = Vec3f(0, 0, 0);
-
-    Vec3f pointPrev = point;
-    Vec3f pointNext = point;
-
-    for (int c = 0; c < 3; c++)
-    {
-        pointPrev[c] -= voxelSize;
-        pointNext[c] += voxelSize;
-
-        normal[c] = at(Point3f(pointNext)).tsdf - at(Point3f(pointPrev)).tsdf;
-        /* normal[c] = interpolateVoxel(Point3f(pointNext)) - interpolateVoxel(Point3f(pointPrev)); */
-
-        pointPrev[c] = pointVec[c];
-        pointNext[c] = pointVec[c];
-    }
-    // std::cout << normal << std::endl;
-    float nv = sqrt(normal[0] * normal[0] + normal[1] * normal[1] + normal[2] * normal[2]);
-    return nv < 0.0001f ? nan3 : normal / nv;
-}
-
 TsdfVoxel HashTSDFVolumeCPU::at_(const Point3f& point) const
 {
     Vec3i volumeUnitIdx              = volumeToVolumeUnitIdx(point);
@@ -356,12 +263,6 @@
     return volumeUnit->at(volUnitLocalIdx);
 }
 
-<<<<<<< HEAD
-TsdfType HashTSDFVolumeCPU::interpolateVoxel_(const Point3f& point) const
-{
-    Point3f neighbourCoords[] = { Point3f(0, 0, 0), Point3f(0, 0, 1), Point3f(0, 1, 0), Point3f(0, 1, 1),
-                                  Point3f(1, 0, 0), Point3f(1, 0, 1), Point3f(1, 1, 0), Point3f(1, 1, 1) };
-=======
 static inline Vec3i voxelToVolumeUnitIdx(const Vec3i& pt, const int vuRes)
 {
     if (!(vuRes & (vuRes - 1)))
@@ -433,7 +334,7 @@
 }
 #endif
 
-float HashTSDFVolumeCPU::interpolateVoxelPoint(const Point3f& point) const
+float HashTSDFVolumeCPU::interpolateVoxelPoint_(const Point3f& point) const
 {
     const Vec3i neighbourCoords[] = { {0, 0, 0}, {0, 0, 1}, {0, 1, 0}, {0, 1, 1},
                                       {1, 0, 0}, {1, 0, 1}, {1, 1, 0}, {1, 1, 1} };
@@ -446,7 +347,6 @@
         iterMap[i] = volumeUnits.end();
         queried[i] = false;
     }
->>>>>>> 74d01171
 
     int ix = cvFloor(point.x);
     int iy = cvFloor(point.y);
@@ -479,31 +379,14 @@
     return interpolate(tx, ty, tz, vx);
 }
 
-inline float HashTSDFVolumeCPU::interpolateVoxel(const cv::Point3f& point) const
+inline float HashTSDFVolumeCPU::interpolateVoxel_(const cv::Point3f& point) const
 {
     return interpolateVoxelPoint(point * voxelSizeInv);
 }
 
-Vec3i HashTSDFVolumeCPU::volumeToVolumeUnitIdx_(const Point3f& p) const
-{
-<<<<<<< HEAD
-    return Vec3i(cvFloor(p.x / volumeUnitSize), cvFloor(p.y / volumeUnitSize), cvFloor(p.z / volumeUnitSize));
-}
-
-Point3f HashTSDFVolumeCPU::volumeUnitIdxToVolume_(const Vec3i& volumeUnitIdx) const
-{
-    return Point3f(volumeUnitIdx[0] * volumeUnitSize, volumeUnitIdx[1] * volumeUnitSize, volumeUnitIdx[2] * volumeUnitSize);
-}
-
-Point3f HashTSDFVolumeCPU::voxelCoordToVolume_(const Vec3i& voxelIdx) const
-{
-    return Point3f(voxelIdx[0] * voxelSize, voxelIdx[1] * voxelSize, voxelIdx[2] * voxelSize);
-}
-
-Vec3i HashTSDFVolumeCPU::volumeToVoxelCoord_(const Point3f& point) const
-{
-    return Vec3i(cvFloor(point.x * voxelSizeInv), cvFloor(point.y * voxelSizeInv), cvFloor(point.z * voxelSizeInv));
-=======
+
+Point3f HashTSDFVolumeCPU::getNormalVoxel_(const Point3f &point) const
+{
     Vec3f normal = Vec3f(0, 0, 0);
 
     Point3f ptVox = point * voxelSizeInv;
@@ -639,7 +522,6 @@
                     normal[1] * normal[1] +
                     normal[2] * normal[2]);
     return nv < 0.0001f ? nan3 : normal / nv;
->>>>>>> 74d01171
 }
 
 struct HashRaycastInvoker : ParallelLoopBody
@@ -687,13 +569,8 @@
                     Vec3i(std::numeric_limits<int>::min(), std::numeric_limits<int>::min(), std::numeric_limits<int>::min());
 
                 float tprev       = tcurr;
-<<<<<<< HEAD
                 TsdfType prevTsdf = volume.truncDist;
                 Ptr<TSDFVolumeCPU> currVolumeUnit;
-=======
-                float prevTsdf = volume.truncDist;
-                cv::Ptr<TSDFVolumeCPU> currVolumeUnit;
->>>>>>> 74d01171
                 while (tcurr < tmax)
                 {
                     Point3f currRayPos      = orig + tcurr * rayDirV;
