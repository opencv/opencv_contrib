--- conflicted
+++ resolved
@@ -24,27 +24,10 @@
 namespace kinfu
 {
 
-<<<<<<< HEAD
 HashTSDFVolume::HashTSDFVolume(float _voxelSize, cv::Matx44f _pose, float _raycastStepFactor,
     float _truncDist, int _maxWeight, float _truncateThreshold,
     int _volumeUnitRes, bool _zFirstMemOrder)
-=======
-static inline TsdfType floatToTsdf(float num)
-{
-    //CV_Assert(-1 < num <= 1);
-    int8_t res = int8_t(num * (-128.f));
-    res = res ? res : (num < 0 ? 1 : -1);
-    return res;
-}
-
-static inline float tsdfToFloat(TsdfType num)
-{
-    return float(num) * (-1.f / 128.f);
-}
-
-HashTSDFVolume::HashTSDFVolume(float _voxelSize, const Matx44f& _pose, float _raycastStepFactor, float _truncDist,
-                                        int _maxWeight, float _truncateThreshold, int _volumeUnitRes, bool _zFirstMemOrder)
->>>>>>> 7022f4e3
+  
     : Volume(_voxelSize, _pose, _raycastStepFactor),
     maxWeight(_maxWeight),
     truncateThreshold(_truncateThreshold),
@@ -270,7 +253,6 @@
                      cvFloor(point.z * voxelSizeInv));
 }
 
-<<<<<<< HEAD
 inline TsdfVoxel HashTSDFVolumeCPU::_at(const cv::Vec3i& volumeIdx, volumeIndex indx) const
 {
     //! Out of bounds
@@ -293,9 +275,7 @@
 }
 
 inline TsdfVoxel HashTSDFVolumeCPU::at(const cv::Vec3i& volumeIdx) const
-=======
-TsdfVoxel HashTSDFVolumeCPU::at(const Vec3i& volumeIdx) const
->>>>>>> 7022f4e3
+
 {
     Vec3i volumeUnitIdx = Vec3i(cvFloor(volumeIdx[0] / volumeUnitResolution),
                                 cvFloor(volumeIdx[1] / volumeUnitResolution),
@@ -310,7 +290,6 @@
         dummy.weight = 0;
         return dummy;
     }
-<<<<<<< HEAD
     */
     cv::Vec3i volUnitLocalIdx = volumeIdx - cv::Vec3i(volumeUnitIdx[0] * volumeUnitResolution,
                                                       volumeUnitIdx[1] * volumeUnitResolution,
@@ -319,28 +298,15 @@
     volUnitLocalIdx =
         cv::Vec3i(abs(volUnitLocalIdx[0]), abs(volUnitLocalIdx[1]), abs(volUnitLocalIdx[2]));
     return _at(volUnitLocalIdx, it->second.index);
-=======
-    Ptr<TSDFVolumeCPU> volumeUnit = std::dynamic_pointer_cast<TSDFVolumeCPU>(it->second.pVolume);
-
-    Vec3i volUnitLocalIdx = volumeIdx - Vec3i(volumeUnitIdx[0] * volumeUnitResolution,
-                                              volumeUnitIdx[1] * volumeUnitResolution,
-                                              volumeUnitIdx[2] * volumeUnitResolution);
-
-    volUnitLocalIdx = Vec3i(abs(volUnitLocalIdx[0]), abs(volUnitLocalIdx[1]), abs(volUnitLocalIdx[2]));
-    return volumeUnit->at(volUnitLocalIdx);
->>>>>>> 7022f4e3
+
 }
 
 TsdfVoxel HashTSDFVolumeCPU::at(const Point3f& point) const
 {
-<<<<<<< HEAD
     cv::Vec3i volumeUnitIdx          = volumeToVolumeUnitIdx(point);
     VolumeUnitIndexes::const_iterator it = volumeUnits.find(volumeUnitIdx);
     /*
-=======
-    Vec3i volumeUnitIdx              = volumeToVolumeUnitIdx(point);
-    VolumeUnitMap::const_iterator it = volumeUnits.find(volumeUnitIdx);
->>>>>>> 7022f4e3
+
     if (it == volumeUnits.end())
     {
         TsdfVoxel dummy;
@@ -348,21 +314,12 @@
         dummy.weight = 0;
         return dummy;
     }
-<<<<<<< HEAD
     */
     cv::Point3f volumeUnitPos = volumeUnitIdxToVolume(volumeUnitIdx);
     cv::Vec3i volUnitLocalIdx = volumeToVoxelCoord(point - volumeUnitPos);
     volUnitLocalIdx =
         cv::Vec3i(abs(volUnitLocalIdx[0]), abs(volUnitLocalIdx[1]), abs(volUnitLocalIdx[2]));
     return _at(volUnitLocalIdx, it->second.index);
-=======
-    Ptr<TSDFVolumeCPU> volumeUnit = std::dynamic_pointer_cast<TSDFVolumeCPU>(it->second.pVolume);
-
-    Point3f volumeUnitPos = volumeUnitIdxToVolume(volumeUnitIdx);
-    Vec3i volUnitLocalIdx = volumeToVoxelCoord(point - volumeUnitPos);
-    volUnitLocalIdx       = Vec3i(abs(volUnitLocalIdx[0]), abs(volUnitLocalIdx[1]), abs(volUnitLocalIdx[2]));
-    return volumeUnit->at(volUnitLocalIdx);
->>>>>>> 7022f4e3
 }
 
 static inline Vec3i voxelToVolumeUnitIdx(const Vec3i& pt, const int vuRes)
@@ -626,7 +583,6 @@
                                 cv::Size frameSize, cv::OutputArray _points,
                                 cv::OutputArray _normals) const
 {
-<<<<<<< HEAD
     CV_TRACE_FUNCTION();
     CV_Assert(frameSize.area() > 0);
 
@@ -645,20 +601,6 @@
     const Intr::Reprojector reproj(intrinsics.makeReprojector());
 
     const int nstripes = -1;
-=======
-    HashRaycastInvoker(Points& _points, Normals& _normals, const Matx44f& cameraPose, const Intr& intrinsics,
-                       const HashTSDFVolumeCPU& _volume)
-        : ParallelLoopBody(),
-          points(_points),
-          normals(_normals),
-          volume(_volume),
-          tstep(_volume.truncDist * _volume.raycastStepFactor),
-          cam2vol(volume.pose.inv() * Affine3f(cameraPose)),
-          vol2cam(Affine3f(cameraPose.inv()) * volume.pose),
-          reproj(intrinsics.makeReprojector())
-    {
-    }
->>>>>>> 7022f4e3
 
     auto _HashRaycastInvoker = [&](const Range& range)
     {
@@ -686,54 +628,35 @@
                 float tmax = volume.truncateThreshold;
                 float tcurr = tmin;
 
-<<<<<<< HEAD
                 cv::Vec3i prevVolumeUnitIdx =
                     cv::Vec3i(std::numeric_limits<int>::min(), std::numeric_limits<int>::min(),
                         std::numeric_limits<int>::min());
-=======
-                Vec3i prevVolumeUnitIdx =
-                    Vec3i(std::numeric_limits<int>::min(), std::numeric_limits<int>::min(),
-                          std::numeric_limits<int>::min());
->>>>>>> 7022f4e3
+
 
                 float tprev = tcurr;
                 float prevTsdf = volume.truncDist;
                 Ptr<TSDFVolumeCPU> currVolumeUnit;
                 while (tcurr < tmax)
                 {
-<<<<<<< HEAD
                     Point3f currRayPos = orig + tcurr * rayDirV;
                     cv::Vec3i currVolumeUnitIdx = volume.volumeToVolumeUnitIdx(currRayPos);
-=======
-                    Point3f currRayPos      = orig + tcurr * rayDirV;
-                    Vec3i currVolumeUnitIdx = volume.volumeToVolumeUnitIdx(currRayPos);
->>>>>>> 7022f4e3
+
 
                     VolumeUnitIndexes::const_iterator it = volume.volumeUnits.find(currVolumeUnitIdx);
 
                     float currTsdf = prevTsdf;
-<<<<<<< HEAD
                     int currWeight = 0;
                     float stepSize = 0.5f * blockSize;
                     cv::Vec3i volUnitLocalIdx;
-=======
-                    int currWeight    = 0;
-                    float stepSize    = 0.5f * blockSize;
-                    Vec3i volUnitLocalIdx;
->>>>>>> 7022f4e3
+
 
                     //! The subvolume exists in hashtable
                     if (it != volume.volumeUnits.end())
                     {
-<<<<<<< HEAD
                         cv::Point3f currVolUnitPos =
                             volume.volumeUnitIdxToVolume(currVolumeUnitIdx);
                         volUnitLocalIdx = volume.volumeToVoxelCoord(currRayPos - currVolUnitPos);
-=======
-                        currVolumeUnit         = std::dynamic_pointer_cast<TSDFVolumeCPU>(it->second.pVolume);
-                        Point3f currVolUnitPos = volume.volumeUnitIdxToVolume(currVolumeUnitIdx);
-                        volUnitLocalIdx        = volume.volumeToVoxelCoord(currRayPos - currVolUnitPos);
->>>>>>> 7022f4e3
+
 
                         //! TODO: Figure out voxel interpolation
                         TsdfVoxel currVoxel = _at(volUnitLocalIdx, it->second.index);
@@ -772,12 +695,7 @@
     parallel_for_(Range(0, points.rows), _HashRaycastInvoker, nstripes);
 }
 
-<<<<<<< HEAD
 void HashTSDFVolumeCPU::fetchPointsNormals(OutputArray _points, OutputArray _normals) const
-=======
-void HashTSDFVolumeCPU::raycast(const Matx44f& cameraPose, const kinfu::Intr& intrinsics, const Size& frameSize,
-                                 OutputArray _points, OutputArray _normals) const
->>>>>>> 7022f4e3
 {
     CV_TRACE_FUNCTION();
 
@@ -793,49 +711,20 @@
         Range fetchRange(0, (int)totalVolUnits.size());
         const int nstripes = -1;
 
-<<<<<<< HEAD
         const HashTSDFVolumeCPU& volume(*this);
         bool needNormals(_normals.needed());
         Mutex mutex;
-=======
-struct HashFetchPointsNormalsInvoker : ParallelLoopBody
-{
-    HashFetchPointsNormalsInvoker(const HashTSDFVolumeCPU& _volume, const std::vector<Vec3i>& _totalVolUnits,
-                                  std::vector<std::vector<ptype>>& _pVecs, std::vector<std::vector<ptype>>& _nVecs,
-                                  bool _needNormals)
-        : ParallelLoopBody(),
-          volume(_volume),
-          totalVolUnits(_totalVolUnits),
-          pVecs(_pVecs),
-          nVecs(_nVecs),
-          needNormals(_needNormals)
-    {
-    }
->>>>>>> 7022f4e3
+
 
         auto HashFetchPointsNormalsInvoker = [&](const Range& range)
         {
-<<<<<<< HEAD
-=======
-            Vec3i tsdf_idx = totalVolUnits[i];
->>>>>>> 7022f4e3
+
 
             std::vector<ptype> points, normals;
             for (int i = range.start; i < range.end; i++)
             {
-<<<<<<< HEAD
                 cv::Vec3i tsdf_idx = totalVolUnits[i];
-=======
-                Ptr<TSDFVolumeCPU> volumeUnit = std::dynamic_pointer_cast<TSDFVolumeCPU>(it->second.pVolume);
-                std::vector<ptype> localPoints;
-                std::vector<ptype> localNormals;
-                for (int x = 0; x < volume.volumeUnitResolution; x++)
-                    for (int y = 0; y < volume.volumeUnitResolution; y++)
-                        for (int z = 0; z < volume.volumeUnitResolution; z++)
-                        {
-                            Vec3i voxelIdx(x, y, z);
-                            TsdfVoxel voxel = volumeUnit->at(voxelIdx);
->>>>>>> 7022f4e3
+
 
                 VolumeUnitIndexes::const_iterator it = volume.volumeUnits.find(tsdf_idx);
                 Point3f base_point = volume.volumeUnitIdxToVolume(tsdf_idx);
@@ -869,18 +758,8 @@
             }
         };
 
-<<<<<<< HEAD
         parallel_for_(fetchRange, HashFetchPointsNormalsInvoker, nstripes);
-=======
-    const HashTSDFVolumeCPU& volume;
-    std::vector<Vec3i> totalVolUnits;
-    std::vector<std::vector<ptype>>& pVecs;
-    std::vector<std::vector<ptype>>& nVecs;
-    const TsdfVoxel* volDataStart;
-    bool needNormals;
-    mutable Mutex mutex;
-};
->>>>>>> 7022f4e3
+
 
 
         std::vector<ptype> points, normals;
