--- conflicted
+++ resolved
@@ -392,9 +392,6 @@
         normalsCheck(normals);
         
     if (isRaycast && display)
-<<<<<<< HEAD
-        displayImage(depth, points, normals, settings.params->depthFactor, settings.params->lightPose);
-=======
     {
         imshow("depth", depth * (1.f / _params->depthFactor / 4.f));
         points = _points.getMat(af);
@@ -402,8 +399,6 @@
         imshow("render", image);
         waitKey(2000);
     }
->>>>>>> d882e6c8
-
     if (isRaycast)
     {
         settings.volume->raycast(settings.poses[17].matrix, settings.params->intr, settings.params->frameSize, _newPoints, _newNormals);
@@ -417,9 +412,6 @@
             normalsCheck(normals);
 
         if (display)
-<<<<<<< HEAD
-            displayImage(depth, points, normals, settings.params->depthFactor, settings.params->lightPose);
-=======
         {
             imshow("depth", depth * (1.f / _params->depthFactor / 4.f));
             points = _newPoints.getMat(af);
@@ -427,8 +419,6 @@
             imshow("render", image);
             waitKey(2000);
         }
-
->>>>>>> d882e6c8
     }
 
     points.release(); normals.release();
@@ -452,9 +442,6 @@
     anfas = counterOfValid(points);
 
     if (display)
-<<<<<<< HEAD
-        displayImage(depth, points, normals, settings.params->depthFactor, settings.params->lightPose);
-=======
     {
         imshow("depth", depth * (1.f / _params->depthFactor / 4.f));
         renderPointsNormals(points, normals, image, _params->lightPose);
@@ -463,8 +450,6 @@
     }
 
     volume->raycast(poses[17].matrix, _params->intr, _params->frameSize, _newPoints, _newNormals);
->>>>>>> d882e6c8
-
     settings.volume->raycast(settings.poses[17].matrix, settings.params->intr, settings.params->frameSize, _newPoints, _newNormals);
     normals = _newNormals.getMat(af);
     points  = _newPoints.getMat(af);
@@ -472,16 +457,6 @@
     profile = counterOfValid(points);
 
     if (display)
-<<<<<<< HEAD
-        displayImage(depth, points, normals, settings.params->depthFactor, settings.params->lightPose);
-
-    // TODO: why profile == 2*anfas ?
-    float percentValidity = float(anfas) / float(profile);
-
-    ASSERT_NE(profile, 0) << "There is no points in profile";
-    ASSERT_NE(anfas, 0) << "There is no points in anfas"; 
-    ASSERT_LT(abs(0.5 - percentValidity), 0.3) << "percentValidity out of [0.3; 0.7] (percentValidity=" << percentValidity << ")";
-=======
     {
         imshow("depth", depth * (1.f / _params->depthFactor / 4.f));
         renderPointsNormals(points, normals, image, _params->lightPose);
@@ -494,7 +469,6 @@
     else if (anfas == 0) percentValidity = 0;
     else                 percentValidity = float(profile) / float(anfas);
     ASSERT_LT(0.5 - percentValidity, 0.3);
->>>>>>> d882e6c8
 }
 
 #ifndef HAVE_OPENCL
@@ -576,10 +550,6 @@
     valid_points_test(true);
     cv::ocl::setUseOpenCL(true);
 }
-
-<<<<<<< HEAD
 #endif
-=======
->>>>>>> d882e6c8
 
 }}  // namespace