--- conflicted
+++ resolved
@@ -3,23 +3,6 @@
 // of this distribution and at http://opencv.org/license.html
 
 #include "opencv2/aruco.hpp"
-<<<<<<< HEAD
-#include <opencv2/core.hpp>
-#include <opencv2/imgproc.hpp>
-#include <opencv2/3d.hpp>
-#include <opencv2/calib.hpp>
-
-#include "apriltag_quad_thresh.hpp"
-#include "zarray.hpp"
-
-#include <cmath>
-
-//#define APRIL_DEBUG
-#ifdef APRIL_DEBUG
-#include "opencv2/imgcodecs.hpp"
-#endif
-=======
->>>>>>> d85887cd
 
 namespace cv {
 namespace aruco {
